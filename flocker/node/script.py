# Copyright ClusterHQ Inc.  See LICENSE file for details.
# -*- test-case-name: flocker.node.test.test_script,flocker.node.functional.test_script -*- # noqa

"""
The command-line ``flocker-*-agent`` tools.
"""

from socket import socket
from contextlib import closing
import sys
from time import sleep

import yaml

from jsonschema import FormatChecker, Draft4Validator

from pyrsistent import PClass, field, PMap, pmap, pvector

from eliot import ActionType, fields

from zope.interface import implementer

from twisted.python.filepath import FilePath
from twisted.python.usage import Options, UsageError
from twisted.internet.ssl import Certificate
from twisted.internet import reactor
from twisted.internet.defer import succeed
from twisted.python.constants import Names, NamedConstant
from twisted.python.reflect import namedAny

from ..volume.filesystems import zfs
from ..volume.service import (
    VolumeService, DEFAULT_CONFIG_PATH, FLOCKER_MOUNTPOINT, FLOCKER_POOL)

from ..common.script import (
    ICommandLineScript,
    flocker_standard_options, FlockerScriptRunner, main_for_service)
from . import P2PManifestationDeployer, ApplicationNodeDeployer
from ._loop import AgentLoopService
from .exceptions import StorageInitializationError
from .diagnostics import (
    current_distribution, FlockerDebugArchive, DISTRIBUTION_BY_LABEL,
    lookup_distribution,
)
from .agents.blockdevice import (
    BlockDeviceDeployer, ProcessLifetimeCache,
)
from .agents.loopback import (
    LoopbackBlockDeviceAPI,
)
from .agents.cinder import cinder_from_configuration
from .agents.ebs import aws_from_configuration
from ..ca import ControlServicePolicy, NodeCredential
from ..common._era import get_era

__all__ = [
    "flocker_dataset_agent_main",
    "flocker_container_agent_main",
    "flocker_diagnostics_main",
]


def flocker_dataset_agent_main():
    """
    Implementation of the ``flocker-dataset-agent`` command line script.

    This starts a dataset convergence agent.  It currently supports only a
    small number of hard-coded storage drivers.  Later it will be capable of
    starting a dataset agent using any Flocker-supplied storage driver any
    third-party drivers via plugins.
    """
    service_factory = DatasetServiceFactory()
    agent_script = AgentScript(service_factory=service_factory.get_service)
    options = DatasetAgentOptions()

    return FlockerScriptRunner(
        script=agent_script,
        options=options,
    ).main()


def flocker_container_agent_main():
    """
    Implementation of the ``flocker-container-agent`` command line script.

    This starts a Docker-based container convergence agent.
    """
    def deployer_factory(cluster_uuid, **kwargs):
        return ApplicationNodeDeployer(**kwargs)
    service_factory = AgentServiceFactory(
        deployer_factory=deployer_factory
    ).get_service
    agent_script = AgentScript(service_factory=service_factory)
    return FlockerScriptRunner(
        script=agent_script,
        options=ContainerAgentOptions()
    ).main()


LOG_GET_EXTERNAL_IP = ActionType(u"flocker:node:script:get_external_ip",
                                 fields(host=unicode, port=int),
                                 fields(local_ip=unicode),
                                 "An attempt to discover the local IP.")


def _get_external_ip(host, port):
    """
    Get an external IP address for this node that can in theory connect to
    the given host and port.

    Failures are retried until a successful connect.

    See https://clusterhq.atlassian.net/browse/FLOC-1751 for a possibly
    better solution.

    :param host: A host to connect to.
    :param port: The port to connect to.

    :return unicode: IP address of external interface on this node.
    """
    while True:
        try:
            with LOG_GET_EXTERNAL_IP(host=unicode(host), port=port) as ctx:
                with closing(socket()) as sock:
                    sock.connect((host, port))
                    result = unicode(sock.getsockname()[0], "ascii")
                    ctx.addSuccessFields(local_ip=result)
                    return result
        except:
            # Error is logged by LOG_GET_EXTERNAL_IP.
            sleep(0.1)


class _TLSContext(PClass):
    """
    Information extracted from the TLS certificates for this node.

    :ivar context_factory: A TLS
        context factory will validate the control service and present
        the node's certificate to the control service.

    :ivar NodeCredential node_credential: The node's certificate information.
    """
    context_factory = field(mandatory=True)
    node_credential = field(mandatory=True)


def _context_factory_and_credential(path, host, port):
    """
    Load a TLS context factory for the AMP client from the path where
    configuration and certificates live.

    The CA certificate and node private key and certificate are expected
    to be siblings of the configuration file.

    :param FilePath path: Path to directory where configuration lives.
    :param bytes host: The host we will be connecting to.
    :param int port: The port we will be connecting to.

    :return: ``_TLSContext`` instance.
    """
    ca = Certificate.loadPEM(path.child(b"cluster.crt").getContent())
    # This is a hack; from_path should be more
    # flexible. https://clusterhq.atlassian.net/browse/FLOC-1865
    node_credential = NodeCredential.from_path(path, b"node")
    policy = ControlServicePolicy(
        ca_certificate=ca, client_credential=node_credential.credential)
    return _TLSContext(context_factory=policy.creatorForNetloc(host, port),
                       node_credential=node_credential)


def validate_configuration(configuration):
    """
    Validate a provided configuration.

    XXX: Validation of backend specific parameters was removed in
    a4d0f0eb4c38ffbfe10085a1cbc3d5ed5cae17c7 and will be re-instated
    as part of FLOC-2058.

    :param dict configuration: A desired configuration for an agent.

    :raises: jsonschema.ValidationError if the configuration is invalid.
    """
    schema = {
        "$schema": "http://json-schema.org/draft-04/schema#",
        "type": "object",
        "required": ["version", "control-service", "dataset"],
        "properties": {
            "version": {
                "type": "number",
                "maximum": 1,
                "minimum": 1,
            },
            "control-service": {
                "type": "object",
                "required": ["hostname"],
                "properties": {
                    "hostname": {
                        "type": "string",
                        "format": "hostname",
                    },
                    "port": {"type": "integer"},
                }
            },
            "dataset": {
                "type": "object",
                "properties": {
                    "backend": {
                        "type": "string",
                    },
                },
                "required": [
                    "backend",
                ],
            },
            "logging": {
                # Format described at https://www.python.org/dev/peps/pep-0391/
                "type": "object",
            },
        }
    }

    v = Draft4Validator(schema, format_checker=FormatChecker())
    v.validate(configuration)


@flocker_standard_options
class _AgentOptions(Options):
    """
    Command line options for agents.
    """
    # Use as basis for subclass' synopsis:
    synopsis = "Usage: {} [OPTIONS]"

    optParameters = [
        ["agent-config", "c", "/etc/flocker/agent.yml",
         "The configuration file to set the node service."],
    ]

    def postOptions(self):
        self['agent-config'] = FilePath(self['agent-config'])


class DatasetAgentOptions(_AgentOptions):
    """
    Command line options for ``flocker-dataset-agent``.
    """
    longdesc = """\
    flocker-dataset-agent runs a dataset convergence agent on a node.
    """

    synopsis = _AgentOptions.synopsis.format("flocker-dataset-agent")


class ContainerAgentOptions(_AgentOptions):
    """
    Command line options for ``flocker-container-agent``.
    """
    longdesc = """\
    flocker-container-agent runs a container convergence agent on a node.
    """

    synopsis = _AgentOptions.synopsis.format("flocker-container-agent")


@implementer(ICommandLineScript)
class AgentScript(PClass):
    """
    Implement top-level logic for the ``flocker-dataset-agent`` and
    ``flocker-container-agent`` scripts.

    :ivar service_factory: A two-argument callable that returns an ``IService``
        provider that will get run when this script is run.  The arguments
        passed to it are the reactor being used and a ``AgentOptions``
        instance which has parsed any command line options that were given.
    """
    service_factory = field(mandatory=True)

    def main(self, reactor, options):
        return main_for_service(
            reactor,
            self.service_factory(reactor, options)
        )


class AgentServiceFactory(PClass):
    """
    Implement general agent setup in a way that's usable by
    ``AgentScript`` but also easily testable.

    Possibly ``ICommandLineScript`` should be replaced by something that is
    inherently more easily tested so that this separation isn't required.

    :ivar deployer_factory: A two-argument callable to create an
        ``IDeployer`` provider for this script.  The arguments are a
        ``hostname`` keyword argument, a ``cluster_uuid`` keyword and a
        ``node_uuid`` keyword argument. They must be passed by keyword.
    :ivar get_external_ip: Typically ``_get_external_ip``, but
        overrideable for tests.
    """
    # This should have an explicit interface:
    # https://clusterhq.atlassian.net/browse/FLOC-1929
    deployer_factory = field(mandatory=True)
    get_external_ip = field(initial=_get_external_ip, mandatory=True)

    def get_service(self, reactor, options):
        """
        Create an ``AgentLoopService`` instance.

        :param reactor: The reactor to give to the service so it can schedule
            timed events and make network connections.

        :param AgentOptions options: The command-line options to use to
            configure the loop and the loop's deployer.

        :param context_factory: TLS context factory to pass to service.

        :param NodeCredential node_credential: The node credential.

        :return: The ``AgentLoopService`` instance.
        """
        configuration = get_configuration(options)
        host = configuration['control-service']['hostname']
        port = configuration['control-service']['port']
        ip = self.get_external_ip(host, port)

        tls_info = _context_factory_and_credential(
            options["agent-config"].parent(), host, port)

        return AgentLoopService(
            reactor=reactor,
            deployer=self.deployer_factory(
                node_uuid=tls_info.node_credential.uuid, hostname=ip,
                cluster_uuid=tls_info.node_credential.cluster_uuid),
            host=host, port=port,
            context_factory=tls_info.context_factory,
            era=get_era(),
        )


def get_configuration(options):
    """
    Load and validate the configuration in the file specified by the given
    options.

    :param DatasetAgentOptions options: The dataset agent options specifying
        the location of the configuration.

    :return: A ``dict`` representing the configuration loaded from the file.
    """
    agent_config = options[u'agent-config']
    configuration = yaml.safe_load(agent_config.getContent())

    validate_configuration(configuration=configuration)

    configuration['control-service'].setdefault('port', 4524)

    path = agent_config.parent()
    # This is a hack; from_path should be more
    # flexible. https://clusterhq.atlassian.net/browse/FLOC-1865
    configuration['ca-certificate'] = Certificate.loadPEM(
        path.child(b"cluster.crt").getContent())
    configuration['node-credential'] = NodeCredential.from_path(path, b"node")

    return configuration


def _zfs_storagepool(
        reactor, pool=FLOCKER_POOL, mount_root=None, volume_config_path=None):
    """
    Create a ``VolumeService`` with a ``zfs.StoragePool``.

    :param pool: The name of the ZFS storage pool to use.
    :param bytes mount_root: The path to the directory where ZFS filesystems
        will be mounted.
    :param bytes volume_config_path: The path to the volume service's
        configuration file.

    :return: The ``VolumeService``, started.
    """
    if mount_root is None:
        mount_root = FLOCKER_MOUNTPOINT
    else:
        mount_root = FilePath(mount_root)
    if volume_config_path is None:
        config_path = DEFAULT_CONFIG_PATH
    else:
        config_path = FilePath(volume_config_path)

    pool = zfs.StoragePool(
        reactor=reactor, name=pool, mount_root=mount_root,
    )
    api = VolumeService(
        config_path=config_path,
        pool=pool,
        reactor=reactor,
    )
    api.startService()
    return api


class DeployerType(Names):
    """
    References to the different ``IDeployer`` implementations that are
    available.

    :ivar p2p: The "peer-to-peer" deployer - suitable for use with system like
        ZFS where nodes interact directly with each other for data movement.
    :ivar block: The Infrastructure-as-a-Service deployer - suitable for use
        with system like EBS where volumes can be attached to nodes as block
        devices and then detached (and then re-attached to other nodes).
    """
    p2p = NamedConstant()
    block = NamedConstant()


class BackendDescription(PClass):
    """
    Represent one kind of storage backend we might be able to use.

    :ivar name: The human-meaningful name of this storage backend.
    :ivar needs_reactor: A flag which indicates whether this backend's API
        factory needs to have a reactor passed to it.
    :ivar needs_cluster_id: A flag which indicates whether this backend's API
        factory needs to have the cluster's unique identifier passed to it.
    :ivar api_factory: An object which can be called with some simple
        configuration data and which returns the API object implementing this
        storage backend.
    :ivar deployer_type: A constant from ``DeployerType`` indicating which kind
        of ``IDeployer`` the API object returned by ``api_factory`` is usable
        with.
    """
    name = field(type=unicode, mandatory=True)
    needs_reactor = field(type=bool, mandatory=True)
    # XXX Eventually everyone will take cluster_id so we will throw this flag
    # out.
    needs_cluster_id = field(type=bool, mandatory=True)
<<<<<<< HEAD
    # Config "dataset" keys required to initialize this backend.
    required_config = field(type=set, mandatory=True, initial=set())
=======
>>>>>>> dfddf75d
    api_factory = field(mandatory=True)
    deployer_type = field(
        mandatory=True,
        invariant=lambda value: (
            value in DeployerType.iterconstants(), "Unknown deployer_type"
        ),
    )

# These structures should be created dynamically to handle plug-ins
_DEFAULT_BACKENDS = [
    # P2PManifestationDeployer doesn't currently know anything about
    # cluster_uuid.  It probably should so that it can make sure it
    # only talks to other nodes in the same cluster (maybe the
    # authentication layer would mostly handle this but maybe not if
    # you're slightly careless with credentials - also ZFS backend
    # doesn't use TLS yet).
    BackendDescription(
        name=u"zfs", needs_reactor=True, needs_cluster_id=False,
        api_factory=_zfs_storagepool, deployer_type=DeployerType.p2p,
    ),
    BackendDescription(
        name=u"loopback", needs_reactor=False, needs_cluster_id=False,
        # XXX compute_instance_id is the wrong type
        api_factory=LoopbackBlockDeviceAPI.from_path,
        deployer_type=DeployerType.block,
    ),
    BackendDescription(
        name=u"openstack", needs_reactor=False, needs_cluster_id=True,
        api_factory=cinder_from_configuration,
        deployer_type=DeployerType.block,
    ),
    BackendDescription(
        name=u"aws", needs_reactor=False, needs_cluster_id=True,
        api_factory=aws_from_configuration,
        deployer_type=DeployerType.block,
    ),
]

_DEFAULT_DEPLOYERS = {
    DeployerType.p2p: lambda api, **kw:
        P2PManifestationDeployer(volume_service=api, **kw),
    DeployerType.block: lambda api, **kw:
        BlockDeviceDeployer(block_device_api=ProcessLifetimeCache(api),
                            _underlying_blockdevice_api=api,
                            **kw),
}


def get_backend(backend_name, backends=_DEFAULT_BACKENDS):
    """
    Find the backend in ``backends`` that matches the one named by
    ``backend_name``. If not found then attempt is made to load it as
    plugin.

    :param backend_name: The name of the backend.
    :param backends: Collection of `BackendDescription`` instances.

    :raise ValueError: If ``backend_name`` doesn't match any known backend.
    :return: The matching ``BackendDescription``.
    """
    for backend in backends:
        if backend.name == backend_name:
            return backend
    try:
        return namedAny(backend_name + ".FLOCKER_BACKEND")
    except (AttributeError, ValueError):
        raise ValueError(
            "'{!s}' is neither a built-in backend nor a 3rd party "
            "module.".format(backend_name),
        )


def get_api(backend, api_args, reactor, cluster_id):
    """
    Get an storage driver which can be used to create an ``IDeployer``.

    :param BackendDescription backend: Backend to use.
    :param PMap api_args: Parameters to pass the API factory.
    :param reactor: The reactor to use.
    :param cluster_id: The cluster's unique ID.

    :return: An object created by one of the factories in ``self.backends``
        using the configuration from ``self.api_args`` and other useful
        state on ``self``.
    """
    if backend.needs_cluster_id:
        api_args = api_args.set("cluster_id", cluster_id)
    if backend.needs_reactor:
        api_args = api_args.set("reactor", reactor)

    try:
        return backend.api_factory(**api_args)
    except StorageInitializationError as e:
        if e.code == StorageInitializationError.CONFIGURATION_ERROR:
            raise UsageError(u"Configuration error", *e.args)
        else:
            raise


class AgentService(PClass):
    """
    :ivar backends: ``BackendDescription`` instances describing how to use each
        available storage backend.
    :ivar deployers: Factories to create ``IDeployer`` providers given an API
        object and some extra keyword arguments.  Keyed on a value from
        ``DeployerType``.
    :ivar node_credential: Credentials with which to configure this agent.
    :ivar ca_certificate: The root certificate to use to validate the control
        service certificate.
    :ivar backend_name: The name of the storage driver to instantiate.  This
        must name one of the items in ``backends``.
    :ivar api_args: Extra arguments to pass to the factory from ``backends``.
    :ivar get_external_ip: Typically ``_get_external_ip``, but
        overrideable for tests.
    """
    backends = field(
        factory=pvector, initial=_DEFAULT_BACKENDS, mandatory=True,
    )
    deployers = field(factory=pmap, initial=_DEFAULT_DEPLOYERS, mandatory=True)
    reactor = field(initial=reactor, mandatory=True)

    get_external_ip = field(initial=_get_external_ip, mandatory=True)

    control_service_host = field(type=bytes, mandatory=True)
    control_service_port = field(type=int, mandatory=True)

    # Cannot use type=NodeCredential because one of the tests really wants to
    # set this to None.
    node_credential = field(mandatory=True)
    # Cannot use type=Certificate; pyrsistent rejects classic classes.
    ca_certificate = field(mandatory=True)

    backend_name = field(type=unicode, mandatory=True)
    api_args = field(type=PMap, factory=pmap, mandatory=True)

    @classmethod
    def from_configuration(cls, configuration):
        """
        Load configuration from a data structure loaded from the configuration
        file and only minimally processed.

        :param dict configuration: Agent configuration as returned by
            ``get_configuration``.

        :return: A new instance of ``cls`` with values loaded from the
            configuration.
        """
        if 'logging' in configuration:
            from logging.config import dictConfig
            dictConfig(configuration['logging'])

        host = configuration['control-service']['hostname']
        port = configuration['control-service']['port']

        node_credential = configuration['node-credential']
        ca_certificate = configuration['ca-certificate']

        api_args = configuration['dataset']
        backend_name = api_args.pop('backend')

        return cls(
            control_service_host=host,
            control_service_port=port,

            node_credential=node_credential,
            ca_certificate=ca_certificate,

            backend_name=backend_name.decode("ascii"),
            api_args=api_args,
        )

    def get_backend(self):
        """
        Find the backend in ``self.backends`` that matches the one named by
        ``self.backend_name``.

        :raise ValueError: If ``backend_name`` doesn't match any known backend.
        :return: The matching ``BackendDescription``.
        """
        return get_backend(self.backend_name, self.backends)

    # Needs tests: FLOC-1964.
    def get_tls_context(self):
        """
        Get some TLS configuration objects which will authenticate this node to
        the control service node and the reverse.
        """
        policy = ControlServicePolicy(
            ca_certificate=self.ca_certificate,
            client_credential=self.node_credential.credential,
        )
        return _TLSContext(
            context_factory=policy.creatorForNetloc(
                self.control_service_host, self.control_service_port,
            ),
            node_credential=self.node_credential,
        )

    def get_api(self):
        """
        Get an storage driver which can be used to create an ``IDeployer``.

        :return: An object created by one of the factories in ``self.backends``
            using the configuration from ``self.api_args`` and other useful
            state on ``self``.
        """
        backend = self.get_backend()
        cluster_id = None
        if backend.needs_cluster_id:
            cluster_id = self.node_credential.cluster_uuid

        return get_api(backend, self.api_args, self.reactor, cluster_id)

    def get_deployer(self, api):
        """
        Create an ``IDeployer`` provider suitable for the configured backend
        and this node.

        :param api: The storage driver which will be supplied to the
            ``IDeployer`` factory defined by the ``BackendDescription``.

        :return: The ``IDeployer`` provider.
        """
        backend = self.get_backend()
        deployer_factory = self.deployers[backend.deployer_type]

        address = self.get_external_ip(
            self.control_service_host, self.control_service_port,
        )
        node_uuid = self.node_credential.uuid
        return deployer_factory(
            api=api, hostname=address, node_uuid=node_uuid,
        )

    def get_loop_service(self, deployer):
        """
        :param IDeployer deployer: The deployer which the loop service can use
            to interact with the system.

        :return: An ``AgentLoopService`` which will use the given deployer to
            discover changes to send to the control service and to deploy
            configuration changes received from the control service.
        """
        return AgentLoopService(
            reactor=self.reactor,
            deployer=deployer,
            host=self.control_service_host, port=self.control_service_port,
            context_factory=self.get_tls_context().context_factory,
            era=get_era(),
        )


class DatasetServiceFactory(PClass):
    """
    A helper for creating most of the pieces that go into a dataset convergence
    agent.
    """
    agent_service_factory = field(initial=AgentService.from_configuration)
    configuration_factory = field(initial=get_configuration)

    def get_service(self, reactor, options):
        """
        Create an ``AgentLoopService`` instance which will run a dataset
        convergence agent.
        """
        configuration = self.configuration_factory(options)

        agent_service = self.agent_service_factory(configuration)
        agent_service = agent_service.set(reactor=reactor)

        api = agent_service.get_api()

        deployer = agent_service.get_deployer(api)

        loop_service = agent_service.get_loop_service(deployer)

        return loop_service


@flocker_standard_options
class DiagnosticsOptions(Options):
    """
    Command line options for ``flocker-diagnostics``.
    """
    longdesc = """\
    Exports Flocker log files and diagnostic data. Run this script as root, on
    an Ubuntu 14.04 or Centos 7 server where the clusterhq-flocker-node package
    has been installed.
    """

    synopsis = "Usage: flocker-diagnostics [OPTIONS]"

    optParameters = [
        ["distribution-name", "d", "auto",
         "Force the use of ``distribution`` specific tools "
         "when gathering diagnostic information. "
         "One of {}".format(
             ', '.join(['auto'] + DISTRIBUTION_BY_LABEL.keys())
         )],
    ]

    def postOptions(self):
        distribution_name = self['distribution-name']
        if distribution_name is 'auto':
            distribution_name = current_distribution()

        distribution = lookup_distribution(distribution_name)

        if distribution is None:
            raise UsageError(
                "flocker-diagnostics "
                "is not supported on this distribution ({!r}).\n"
                "See https://docs.clusterhq.com/en/latest/using/administering/debugging.html \n"  # noqa
                "for alternative ways to export Flocker logs "
                "and diagnostic data.\n".format(distribution_name)
            )
        self.distribution = distribution


@implementer(ICommandLineScript)
class DiagnosticsScript(PClass):
    """
    Implement top-level logic for the ``flocker-diagnostics``.
    """
    def main(self, reactor, options):
        archive_path = FlockerDebugArchive(
            service_manager=options.distribution.service_manager(),
            log_exporter=options.distribution.log_exporter()
        ).create()
        sys.stdout.write(archive_path + '\n')
        return succeed(None)


def flocker_diagnostics_main():
    return FlockerScriptRunner(
        script=DiagnosticsScript(),
        options=DiagnosticsOptions(),
        logging=False,
    ).main()<|MERGE_RESOLUTION|>--- conflicted
+++ resolved
@@ -435,11 +435,8 @@
     # XXX Eventually everyone will take cluster_id so we will throw this flag
     # out.
     needs_cluster_id = field(type=bool, mandatory=True)
-<<<<<<< HEAD
     # Config "dataset" keys required to initialize this backend.
     required_config = field(type=set, mandatory=True, initial=set())
-=======
->>>>>>> dfddf75d
     api_factory = field(mandatory=True)
     deployer_type = field(
         mandatory=True,
