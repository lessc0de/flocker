# Copyright Hybrid Logic Ltd.  See LICENSE file for details.

"""
Tests for ``flocker.node._change``.
"""

from twisted.trial.unittest import SynchronousTestCase
from twisted.internet.defer import FirstError, Deferred, succeed, fail

from eliot.testing import validate_logging, assertHasAction

from ..testtools import (
    CONTROLLABLE_ACTION_TYPE, ControllableAction, ControllableDeployer
)

from .. import sequentially, in_parallel, run_state_change

from .istatechange import make_istatechange_tests

DEPLOYER = ControllableDeployer(u"192.168.1.1", (), ())


SequentiallyIStateChangeTests = make_istatechange_tests(
    sequentially, dict(changes=[1]), dict(changes=[2])
)
InParallelIStateChangeTests = make_istatechange_tests(
    in_parallel, dict(changes=[1]), dict(changes=[2])
)


def _test_nested_change(case, outer_factory, inner_factory):
    """
    Assert that ``IChangeState`` providers wrapped inside ``inner_factory``
    wrapped inside ``outer_factory`` are run with the same deployer argument as
    is passed to ``run_state_change``.

    :param TestCase case: A running test.
    :param outer_factory: Either ``sequentially`` or ``in_parallel`` to
        construct the top-level change to pass to ``run_state_change``.
    :param inner_factory: Either ``sequentially`` or ``in_parallel`` to
        construct a change to include the top-level change passed to
        ``run_state_change``.

    :raise: A test failure if the inner change is not run with the same
        deployer as is passed to ``run_state_change``.
    """
    inner_action = ControllableAction(result=succeed(None))
    subchanges = [
        ControllableAction(result=succeed(None)),
        inner_factory(changes=[inner_action]),
        ControllableAction(result=succeed(None))
    ]
    change = outer_factory(changes=subchanges)
    run_state_change(change, DEPLOYER)
    case.assertEqual(
        (True, DEPLOYER),
        (inner_action.called, inner_action.deployer)
    )


def _test_nested_change(case, outer_factory, inner_factory):
    """
    Assert that ``IChangeState`` providers wrapped inside ``inner_factory``
    wrapped inside ``outer_factory`` are run with the same deployer argument as
    is passed to ``run_state_change``.

    :param TestCase case: A running test.
    :param outer_factory: Either ``sequentially`` or ``in_parallel`` to
        construct the top-level change to pass to ``run_state_change``.
    :param inner_factory: Either ``sequentially`` or ``in_parallel`` to
        construct a change to include the top-level change passed to
        ``run_state_change``.

    :raise: A test failure if the inner change is not run with the same
        deployer as is passed to ``run_state_change``.
    """
    inner_action = ControllableAction(result=succeed(None))
    subchanges = [
        ControllableAction(result=succeed(None)),
        inner_factory(changes=[inner_action]),
        ControllableAction(result=succeed(None))
    ]
    change = outer_factory(changes=subchanges)
    run_state_change(change, DEPLOYER)
    case.assertEqual(
        (True, DEPLOYER),
        (inner_action.called, inner_action.deployer)
    )


class SequentiallyTests(SynchronousTestCase):
    """
    Tests for handling of ``sequentially`` by ``run_state_changes``.
    """
    def test_subchanges_get_deployer(self):
        """
        ``run_state_changes`` accepts the result of ``sequentially`` and runs
        each of its changes with the given deployer.
        """
        subchanges = [ControllableAction(result=succeed(None)),
                      ControllableAction(result=succeed(None))]
        change = sequentially(changes=subchanges)
        run_state_change(change, DEPLOYER)
        self.assertEqual(
            list(c.deployer for c in subchanges),
            [DEPLOYER, DEPLOYER]
        )

    def test_result(self):
        """
        When ``run_state_changes`` is called with the result of
        ``sequentially``, the returned ``Deferred`` fires when all of the
        changes passed to ``sequentially`` have completed.
        """
        not_done1 = Deferred()
        not_done2 = Deferred()
        subchanges = [ControllableAction(result=not_done1),
                      ControllableAction(result=not_done2)]
        change = sequentially(changes=subchanges)
        result = run_state_change(change, DEPLOYER)
        self.assertNoResult(result)
        not_done1.callback(None)
        self.assertNoResult(result)
        not_done2.callback(None)
        self.successResultOf(result)

    def test_in_order(self):
        """
        The changes passed to ``sequentially`` are run in order by
        ``run_state_changes``.
        """
        # We have two changes; the first one will not finish until we fire
        # not_done, the second one will finish as soon as its run() is
        # called.
        not_done = Deferred()
        subchanges = [ControllableAction(result=not_done),
                      ControllableAction(result=succeed(None))]
        change = sequentially(changes=subchanges)
        # Run the sequential change. We expect the first ControllableAction's
        # run() to be called, but we expect second one *not* to be called
        # yet, since first one has finished.
        run_state_change(change, DEPLOYER)
        called = [subchanges[0].called,
                  subchanges[1].called]
        not_done.callback(None)
        called.append(subchanges[1].called)
        self.assertEqual(called, [True, False, True])

    def test_failure_stops_later_change(self):
        """
        When called with the result of ``sequentially``, ``run_state_changes``
        stops after the first change that fails and does not run changes after
        that.
        """
        not_done = Deferred()
        subchanges = [ControllableAction(result=not_done),
                      ControllableAction(result=succeed(None))]
        change = sequentially(changes=subchanges)
        result = run_state_change(change, DEPLOYER)
        called = [subchanges[1].called]
        exception = RuntimeError()
        not_done.errback(exception)
        called.extend([subchanges[1].called,
                       self.failureResultOf(result).value])
        self.assertEqual(called, [False, False, exception])

    def test_nested_sequentially(self):
        """
        ``run_state_changes`` executes all of the changes in a ``sequentially``
        nested within another ``sequentially``.
        """
        _test_nested_change(self, sequentially, sequentially)

    def test_nested_in_parallel(self):
        """
        ``run_state_changes`` executes all of the changes in an ``in_parallel``
        nested within a ``sequentially``.
        """
        _test_nested_change(self, sequentially, in_parallel)


class InParallelTests(SynchronousTestCase):
    """
    Tests for handling of ``in_parallel`` by ``run_state_changes``.
    """
    def test_subchanges_get_deployer(self):
        """
        ``run_state_changes`` accepts the result of ``in_parallel`` and runs
        each of its changes with the given deployer.
        """
        subchanges = [ControllableAction(result=succeed(None)),
                      ControllableAction(result=succeed(None))]
        change = in_parallel(changes=subchanges)
        run_state_change(change, DEPLOYER)
        self.assertEqual([c.deployer for c in subchanges],
                         [DEPLOYER, DEPLOYER])

    def test_result(self):
        """
        When ``run_state_changes`` is called with the result of
        ``in_parallel``, the returned ``Deferred`` fires when all of the
        changes passed to ``sequentially`` have completed.
        """
        not_done1 = Deferred()
        not_done2 = Deferred()
        subchanges = [ControllableAction(result=not_done1),
                      ControllableAction(result=not_done2)]
        change = in_parallel(changes=subchanges)
        result = run_state_change(change, DEPLOYER)
        self.assertNoResult(result)
        not_done1.callback(None)
        self.assertNoResult(result)
        not_done2.callback(None)
        self.successResultOf(result)

    def test_in_parallel(self):
        """
        The changes passed to ``in_parallel`` are run in parallel (that is,
        they are all started before any of them completes) by
        ``run_state_changes``.
        """
        # The first change will not finish immediately when run(), but we
        # expect the second one to be run() nonetheless.
        subchanges = [ControllableAction(result=Deferred()),
                      ControllableAction(result=succeed(None))]
        change = in_parallel(changes=subchanges)
        run_state_change(change, DEPLOYER)
        called = [subchanges[0].called,
                  subchanges[1].called]
        self.assertEqual(called, [True, True])

    def test_failure_result(self):
        """
        When called with the result of ``in_parallel``, ``run_state_changes``
        returns a ``Deferred`` that fires with the failure which occurs first.
        """
        subchanges = [ControllableAction(result=fail(RuntimeError()))]
        change = in_parallel(changes=subchanges)
        result = run_state_change(change, DEPLOYER)
        failure = self.failureResultOf(result, FirstError)
        self.assertEqual(failure.value.subFailure.type, RuntimeError)
        self.flushLoggedErrors(RuntimeError)

    def test_failure_all_logged(self):
        """
        When multiple changes passed to ``in_parallel`` fail,
        ``run_state_changes`` logs those failures.
        """
        subchanges = [
            ControllableAction(result=fail(ZeroDivisionError('e1'))),
            ControllableAction(result=fail(ZeroDivisionError('e2'))),
            ControllableAction(result=fail(ZeroDivisionError('e3'))),
        ]
        change = in_parallel(changes=subchanges)
        result = run_state_change(change, DEPLOYER)
        self.failureResultOf(result, FirstError)

        self.assertEqual(
            len(subchanges),
            len(self.flushLoggedErrors(ZeroDivisionError))
        )

    def test_nested_in_parallel(self):
        """
        ``run_state_changes`` executes all of the changes in an ``in_parallel``
        nested within another ``in_parallel``.
        """
        _test_nested_change(self, in_parallel, in_parallel)

    def test_nested_sequentially(self):
        """
        ``run_state_changes`` executes all of the changes in a ``sequentially``
        nested within an ``in_parallel``.
        """
<<<<<<< HEAD
        _test_nested_change(self, in_parallel, sequentially)


class RunStateChangeTests(SynchronousTestCase):
    """
    Direct unit tests for ``run_state_change``.
    """
    def test_run(self):
        """
        ``run_state_change`` calls the ``run`` method of the ``IStateChange``
        passed to it and passes along the same deployer it was called with.
        """
        action = ControllableAction(result=succeed(None))
        run_state_change(action, DEPLOYER)
        self.assertTrue(
            (True, DEPLOYER),
            (action.called, action.deployer)
        )

    @validate_logging(
        assertHasAction, CONTROLLABLE_ACTION_TYPE, succeeded=True,
    )
    def test_succeed(self, logger):
        """
        If the change passed to ``run_state_change`` returns a ``Deferred``
        that succeeds, the ``Deferred`` returned by ``run_state_change``
        succeeds.
        """
        action = ControllableAction(result=succeed(None))
        action._logger = logger
        self.assertIs(
            None, self.successResultOf(run_state_change(action, DEPLOYER))
        )

    @validate_logging(
        assertHasAction, CONTROLLABLE_ACTION_TYPE, succeeded=False,
    )
    def test_failed(self, logger):
        """
        If the change passed to ``run_state_change`` returns a ``Deferred``
        that fails, the ``Deferred`` returned by ``run_state_change`` fails the
        same way.
        """
        action = ControllableAction(result=fail(Exception("Oh no")))
        action._logger = logger
        failure = self.failureResultOf(run_state_change(action, DEPLOYER))
        self.assertEqual(failure.getErrorMessage(), "Oh no")

=======
        _test_nested_change(self, in_parallel, sequentially)
>>>>>>> c14b51de
<|MERGE_RESOLUTION|>--- conflicted
+++ resolved
@@ -272,7 +272,6 @@
         ``run_state_changes`` executes all of the changes in a ``sequentially``
         nested within an ``in_parallel``.
         """
-<<<<<<< HEAD
         _test_nested_change(self, in_parallel, sequentially)
 
 
@@ -319,8 +318,4 @@
         action = ControllableAction(result=fail(Exception("Oh no")))
         action._logger = logger
         failure = self.failureResultOf(run_state_change(action, DEPLOYER))
-        self.assertEqual(failure.getErrorMessage(), "Oh no")
-
-=======
-        _test_nested_change(self, in_parallel, sequentially)
->>>>>>> c14b51de
+        self.assertEqual(failure.getErrorMessage(), "Oh no")