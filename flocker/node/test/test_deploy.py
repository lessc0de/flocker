# Copyright Hybrid Logic Ltd.  See LICENSE file for details.

"""
Tests for ``flocker.node._deploy``.
"""

from uuid import uuid4

from zope.interface.verify import verifyObject

from eliot.testing import validate_logging

from pyrsistent import pmap, pset

from twisted.internet.defer import fail, FirstError, succeed, Deferred
from twisted.trial.unittest import SynchronousTestCase, TestCase
from twisted.python.filepath import FilePath

from .. import (
    P2PNodeDeployer, change_node_state, ApplicationNodeDeployer,
    P2PManifestationDeployer,
)
from ..testtools import (
    ControllableAction, ControllableDeployer, ideployer_tests_factory, EMPTY
)
from ...control import (
    Application, DockerImage, Deployment, Node, Port, Link,
    NodeState, DeploymentState, RestartAlways)
from .._deploy import (
    IStateChange, Sequentially, InParallel, StartApplication, StopApplication,
    CreateDataset, WaitForDataset, HandoffDataset, SetProxies, PushDataset,
    ResizeDataset, _link_environment, _to_volume_name,
    DeleteDataset, OpenPorts
)
from ...testtools import CustomException
from .. import _deploy
from ...control._model import AttachedVolume, Dataset, Manifestation
from .._docker import (
    FakeDockerClient, AlreadyExists, Unit, PortMap, Environment,
    DockerClient, Volume as DockerVolume)
from ...route import Proxy, OpenPort, make_memory_network
from ...route._iptables import HostNetwork
from ...volume.service import Volume, VolumeName
from ...volume._model import VolumeSize
from ...volume.testtools import create_volume_service
from ...volume._ipc import RemoteVolumeManager, standard_node


class P2PNodeDeployerAttributesTests(SynchronousTestCase):
    """
    Tests for attributes and initialiser arguments of `P2PNodeDeployer`.
    """
    def test_docker_client_default(self):
        """
        ``P2PNodeDeployer.docker_client`` is a ``DockerClient`` by default.
        """
        self.assertIsInstance(
            P2PNodeDeployer(u"example.com", None).docker_client,
            DockerClient
        )

    def test_docker_override(self):
        """
        ``P2PNodeDeployer.docker_client`` can be overridden in the constructor.
        """
        dummy_docker_client = object()
        self.assertIs(
            dummy_docker_client,
            P2PNodeDeployer(u'example.com', create_volume_service(self),
                            docker_client=dummy_docker_client).docker_client
        )

    def test_network_default(self):
        """
        ``P2PNodeDeployer._network`` is a ``HostNetwork`` by default.
        """
        self.assertIsInstance(P2PNodeDeployer(u'example.com', None).network,
                              HostNetwork)

    def test_network_override(self):
        """
        ``P2PNodeDeployer._network`` can be overridden in the constructor.
        """
        dummy_network = object()
        self.assertIs(
            dummy_network,
            P2PNodeDeployer(u'example.com', create_volume_service(self),
                            network=dummy_network).network
        )


def make_istatechange_tests(klass, kwargs1, kwargs2):
    """
    Create tests to verify a class provides ``IStateChange``.

    :param klass: Class that implements ``IStateChange``.
    :param kwargs1: Keyword arguments to ``klass``.
    :param kwargs2: Keyword arguments to ``klass`` that create different
        change than ``kwargs1``.

    :return: ``SynchronousTestCase`` subclass named
        ``<klassname>IStateChangeTests``.
    """
    class Tests(SynchronousTestCase):
        def test_interface(self):
            """
            The class implements ``IStateChange``.
            """
            self.assertTrue(verifyObject(IStateChange, klass(**kwargs1)))

        def test_equality(self):
            """
            Instances with the same arguments are equal.
            """
            self.assertTrue(klass(**kwargs1) == klass(**kwargs1))
            self.assertFalse(klass(**kwargs1) == klass(**kwargs2))

        def test_notequality(self):
            """
            Instance with different arguments are not equal.
            """
            self.assertTrue(klass(**kwargs1) != klass(**kwargs2))
            self.assertFalse(klass(**kwargs1) != klass(**kwargs1))
    Tests.__name__ = klass.__name__ + "IStateChangeTests"
    return Tests


SequentiallyIStateChangeTests = make_istatechange_tests(
    Sequentially, dict(changes=[1]), dict(changes=[2]))
InParallelIStateChangeTests = make_istatechange_tests(
    InParallel, dict(changes=[1]), dict(changes=[2]))
StartApplicationIStateChangeTests = make_istatechange_tests(
    StartApplication,
    dict(application=1, hostname="node1.example.com"),
    dict(application=2, hostname="node2.example.com"))
StopApplicationIStageChangeTests = make_istatechange_tests(
    StopApplication, dict(application=1), dict(application=2))
SetProxiesIStateChangeTests = make_istatechange_tests(
    SetProxies, dict(ports=[1]), dict(ports=[2]))
WaitForVolumeIStateChangeTests = make_istatechange_tests(
    WaitForDataset, dict(dataset=1), dict(dataset=2))
CreateVolumeIStateChangeTests = make_istatechange_tests(
    CreateDataset, dict(dataset=1), dict(dataset=2))
HandoffVolumeIStateChangeTests = make_istatechange_tests(
    HandoffDataset, dict(dataset=1, hostname=b"123"),
    dict(dataset=2, hostname=b"123"))
PushVolumeIStateChangeTests = make_istatechange_tests(
    PushDataset, dict(dataset=1, hostname=b"123"),
    dict(dataset=2, hostname=b"123"))
DeleteDatasetTests = make_istatechange_tests(
    DeleteDataset,
    dict(dataset=Dataset(dataset_id=unicode(uuid4()))),
    dict(dataset=Dataset(dataset_id=unicode(uuid4()))))


class ControllableActionIStateChangeTests(
        make_istatechange_tests(
            ControllableAction,
            kwargs1=dict(result=1),
            kwargs2=dict(result=2),
        )
):
    """
    Tests for ``ControllableAction``.
    """


class SequentiallyTests(SynchronousTestCase):
    """
    Tests for ``Sequentially``.
    """
    def test_subchanges_get_deployer(self):
        """
        ``Sequentially.run`` runs sub-changes with the given deployer.
        """
        subchanges = [ControllableAction(result=succeed(None)),
                      ControllableAction(result=succeed(None))]
        change = Sequentially(changes=subchanges)
        deployer = object()
        change.run(deployer)
        self.assertEqual([c.deployer for c in subchanges],
                         [deployer, deployer])

    def test_result(self):
        """
        The result of ``Sequentially.run`` fires when all changes are done.
        """
        not_done1, not_done2 = Deferred(), Deferred()
        subchanges = [ControllableAction(result=not_done1),
                      ControllableAction(result=not_done2)]
        change = Sequentially(changes=subchanges)
        deployer = object()
        result = change.run(deployer)
        self.assertNoResult(result)
        not_done1.callback(None)
        self.assertNoResult(result)
        not_done2.callback(None)
        self.successResultOf(result)

    def test_in_order(self):
        """
        ``Sequentially.run`` runs sub-changes in order.
        """
        # We have two changes; the first one will not finish until we fire
        # not_done, the second one will finish as soon as its run() is
        # called.
        not_done = Deferred()
        subchanges = [ControllableAction(result=not_done),
                      ControllableAction(result=succeed(None))]
        change = Sequentially(changes=subchanges)
        deployer = object()
        # Run the sequential change. We expect the first ControllableAction's
        # run() to be called, but we expect second one *not* to be called
        # yet, since first one has finished.
        change.run(deployer)
        called = [subchanges[0].called,
                  subchanges[1].called]
        not_done.callback(None)
        called.append(subchanges[1].called)
        self.assertEqual(called, [True, False, True])

    def test_failure_stops_later_change(self):
        """
        ``Sequentially.run`` fails with the first failed change, rather than
        continuing to run later changes.
        """
        not_done = Deferred()
        subchanges = [ControllableAction(result=not_done),
                      ControllableAction(result=succeed(None))]
        change = Sequentially(changes=subchanges)
        deployer = object()
        result = change.run(deployer)
        called = [subchanges[1].called]
        exception = RuntimeError()
        not_done.errback(exception)
        called.extend([subchanges[1].called,
                       self.failureResultOf(result).value])
        self.assertEqual(called, [False, False, exception])


class InParallelTests(SynchronousTestCase):
    """
    Tests for ``InParallel``.
    """
    def test_subchanges_get_deployer(self):
        """
        ``InParallel.run`` runs sub-changes with the given deployer.
        """
        subchanges = [ControllableAction(result=succeed(None)),
                      ControllableAction(result=succeed(None))]
        change = InParallel(changes=subchanges)
        deployer = object()
        change.run(deployer)
        self.assertEqual([c.deployer for c in subchanges],
                         [deployer, deployer])

    def test_result(self):
        """
        The result of ``InParallel.run`` fires when all changes are done.
        """
        not_done1, not_done2 = Deferred(), Deferred()
        subchanges = [ControllableAction(result=not_done1),
                      ControllableAction(result=not_done2)]
        change = InParallel(changes=subchanges)
        deployer = object()
        result = change.run(deployer)
        self.assertNoResult(result)
        not_done1.callback(None)
        self.assertNoResult(result)
        not_done2.callback(None)
        self.successResultOf(result)

    def test_in_parallel(self):
        """
        ``InParallel.run`` runs sub-changes in parallel.
        """
        # The first change will not finish immediately when run(), but we
        # expect the second one to be run() nonetheless.
        subchanges = [ControllableAction(result=Deferred()),
                      ControllableAction(result=succeed(None))]
        change = InParallel(changes=subchanges)
        deployer = object()
        change.run(deployer)
        called = [subchanges[0].called,
                  subchanges[1].called]
        self.assertEqual(called, [True, True])

    def test_failure_result(self):
        """
        ``InParallel.run`` returns the first failure.
        """
        subchanges = [ControllableAction(result=fail(RuntimeError()))]
        change = InParallel(changes=subchanges)
        result = change.run(object())
        failure = self.failureResultOf(result, FirstError)
        self.assertEqual(failure.value.subFailure.type, RuntimeError)
        self.flushLoggedErrors(RuntimeError)

    def test_failure_all_logged(self):
        """
        Errors in the async operations performed by ``InParallel.run`` are all
        logged.
        """
        subchanges = [
            ControllableAction(result=fail(ZeroDivisionError('e1'))),
            ControllableAction(result=fail(ZeroDivisionError('e2'))),
            ControllableAction(result=fail(ZeroDivisionError('e3'))),
        ]
        change = InParallel(changes=subchanges)
        result = change.run(deployer=object())
        self.failureResultOf(result, FirstError)

        self.assertEqual(
            len(subchanges),
            len(self.flushLoggedErrors(ZeroDivisionError))
        )


class StartApplicationTests(SynchronousTestCase):
    """
    Tests for ``StartApplication``.
    """
    def test_start(self):
        """
        ``StartApplication`` accepts an application object and when ``run()``
        is called returns a ``Deferred`` which fires when the docker container
        has been added and started.
        """
        fake_docker = FakeDockerClient()
        api = P2PNodeDeployer(u'example.com', create_volume_service(self),
                              docker_client=fake_docker)
        docker_image = DockerImage(repository=u'clusterhq/flocker',
                                   tag=u'release-14.0')
        ports = frozenset([Port(internal_port=80, external_port=8080)])
        application = Application(
            name=u'site-example.com',
            image=docker_image,
            ports=ports,
            links=frozenset(),
        )
        start_result = StartApplication(application=application,
                                        hostname="node1.example.com").run(api)
        exists_result = fake_docker.exists(unit_name=application.name)

        port_maps = pset(
            [PortMap(internal_port=80, external_port=8080)]
        )
        self.assertEqual(
            (None, True, docker_image.full_name, port_maps),
            (self.successResultOf(start_result),
             self.successResultOf(exists_result),
             fake_docker._units[application.name].container_image,
             fake_docker._units[application.name].ports)
        )

    def test_already_exists(self):
        """
        ``StartApplication.run`` returns a `Deferred` which errbacks with
        an ``AlreadyExists`` error if there is already a unit with the supplied
        application name.
        """
        api = P2PNodeDeployer(u'example.com', create_volume_service(self),
                              docker_client=FakeDockerClient())
        application = Application(
            name=b'site-example.com',
            image=DockerImage(repository=u'clusterhq/flocker',
                              tag=u'release-14.0'),
            links=frozenset(),
        )

        result1 = StartApplication(application=application,
                                   hostname="node1.example.com").run(api)
        self.successResultOf(result1)

        result2 = StartApplication(application=application,
                                   hostname="node1.example.com").run(api)
        self.failureResultOf(result2, AlreadyExists)

    def test_environment_supplied_to_docker(self):
        """
        ``StartApplication.run()`` passes the environment dictionary of the
        application to ``DockerClient.add`` as an ``Environment`` instance.
        """
        volume_service = create_volume_service(self)
        fake_docker = FakeDockerClient()
        deployer = P2PNodeDeployer(u'example.com', volume_service, fake_docker)

        application_name = u'site-example.com'
        variables = frozenset({u'foo': u"bar", u"baz": u"qux"}.iteritems())
        application = Application(
            name=application_name,
            image=DockerImage(repository=u'clusterhq/postgresql',
                              tag=u'9.3.5'),
            environment=variables.copy(),
            links=frozenset(),
            ports=(),
        )

        StartApplication(application=application,
                         hostname="node1.example.com").run(deployer)

        expected_environment = Environment(variables=variables.copy())

        self.assertEqual(
            expected_environment,
            fake_docker._units[application_name].environment
        )

    def test_environment_not_supplied(self):
        """
        ``StartApplication.run()`` only passes an ``Environment`` instance
        if the application defines an environment.
        """
        volume_service = create_volume_service(self)
        fake_docker = FakeDockerClient()
        deployer = P2PNodeDeployer(u'example.com', volume_service, fake_docker)

        application_name = u'site-example.com'
        application = Application(
            name=application_name,
            image=DockerImage(repository=u'clusterhq/postgresql',
                              tag=u'9.3.5'),
            environment=None,
            links=frozenset(),
        )

        StartApplication(application=application,
                         hostname="node1.example.com").run(deployer)

        self.assertEqual(
            None,
            fake_docker._units[application_name].environment
        )

    def test_links(self):
        """
        ``StartApplication.run()`` passes environment variables to connect to
        the remote application to ``DockerClient.add``.
        """
        volume_service = create_volume_service(self)
        fake_docker = FakeDockerClient()
        deployer = P2PNodeDeployer(u'example.com', volume_service, fake_docker)

        application_name = u'site-example.com'
        application = Application(
            name=application_name,
            image=DockerImage(repository=u'clusterhq/postgresql',
                              tag=u'9.3.5'),
            links=frozenset([Link(alias="alias", local_port=80,
                                  remote_port=8080)]))

        StartApplication(application=application,
                         hostname="node1.example.com").run(deployer)

        variables = frozenset({
            'ALIAS_PORT_80_TCP': 'tcp://node1.example.com:8080',
            'ALIAS_PORT_80_TCP_ADDR': 'node1.example.com',
            'ALIAS_PORT_80_TCP_PORT': '8080',
            'ALIAS_PORT_80_TCP_PROTO': 'tcp',
        }.iteritems())
        expected_environment = Environment(variables=variables.copy())

        self.assertEqual(
            expected_environment,
            fake_docker._units[application_name].environment
        )

    def test_volumes(self):
        """
        ``StartApplication.run()`` passes the appropriate volume arguments to
        ``DockerClient.add`` based on the application's volume.
        """
        DATASET_ID = u'2141324'
        volume_service = create_volume_service(self)
        fake_docker = FakeDockerClient()
        deployer = P2PNodeDeployer(u'example.com', volume_service, fake_docker)

        mountpoint = FilePath(b"/mymount")
        application_name = u'site-example.com'
        application = Application(
            name=application_name,
            image=DockerImage(repository=u'clusterhq/postgresql',
                              tag=u'9.3.5'),
            links=frozenset(),
            volume=AttachedVolume(
                manifestation=Manifestation(
                    dataset=Dataset(dataset_id=DATASET_ID),
                    primary=True),
                mountpoint=mountpoint))

        StartApplication(application=application,
                         hostname="node1.example.com").run(deployer)
        filesystem = volume_service.get(
            _to_volume_name(DATASET_ID)).get_filesystem()

        self.assertEqual(
            pset([DockerVolume(node_path=filesystem.get_path(),
                               container_path=mountpoint)]),
            fake_docker._units[application_name].volumes
        )

    def test_memory_limit(self):
        """
        ``StartApplication.run()`` passes an ``Application``'s mem_limit to
        ``DockerClient.add`` which is used when creating a Unit.
        """
        EXPECTED_MEMORY_LIMIT = 100000000
        volume_service = create_volume_service(self)
        fake_docker = FakeDockerClient()
        deployer = P2PNodeDeployer(u'example.com', volume_service, fake_docker)

        application_name = u'site-example.com'
        application = Application(
            name=application_name,
            image=DockerImage(repository=u'clusterhq/postgresql',
                              tag=u'9.3.5'),
            environment=None,
            links=frozenset(),
            memory_limit=EXPECTED_MEMORY_LIMIT
        )

        StartApplication(application=application,
                         hostname="node1.example.com").run(deployer)

        self.assertEqual(
            EXPECTED_MEMORY_LIMIT,
            fake_docker._units[application_name].mem_limit
        )

    def test_cpu_shares(self):
        """
        ``StartApplication.run()`` passes an ``Application``'s cpu_shares to
        ``DockerClient.add`` which is used when creating a Unit.
        """
        EXPECTED_CPU_SHARES = 512
        volume_service = create_volume_service(self)
        fake_docker = FakeDockerClient()
        deployer = P2PNodeDeployer(u'example.com', volume_service, fake_docker)

        application_name = u'site-example.com'
        application = Application(
            name=application_name,
            image=DockerImage(repository=u'clusterhq/postgresql',
                              tag=u'9.3.5'),
            environment=None,
            links=frozenset(),
            cpu_shares=EXPECTED_CPU_SHARES
        )

        StartApplication(application=application,
                         hostname=u"node1.example.com").run(deployer)

        self.assertEqual(
            EXPECTED_CPU_SHARES,
            fake_docker._units[application_name].cpu_shares
        )

    def test_restart_policy(self):
        """
        ``StartApplication.run()`` passes an ``Application``'s restart_policy
        to ``DockerClient.add`` which is used when creating a Unit.
        """
        policy = object()
        volume_service = create_volume_service(self)
        fake_docker = FakeDockerClient()
        deployer = P2PNodeDeployer(u'example.com', volume_service, fake_docker)

        application_name = u'site-example.com'
        application = Application(
            name=application_name,
            image=DockerImage(repository=u'clusterhq/postgresql',
                              tag=u'9.3.5'),
            restart_policy=policy,
        )

        StartApplication(application=application,
                         hostname=u"node1.example.com").run(deployer)

        self.assertIs(
            policy,
            fake_docker._units[application_name].restart_policy,
        )


class LinkEnviromentTests(SynchronousTestCase):
    """
    Tests for ``_link_environment``.
    """

    def test_link_environment(self):
        """
        ``_link_environment(link)`` returns a dictonary
        with keys used by docker to represent links. Specifically
        ``<alias>_PORT_<local_port>_<protocol>`` and the broken out variants
        ``_ADDR``, ``_PORT`` and ``_PROTO``.
        """

        environment = _link_environment(
            protocol="udp",
            alias="dash-alias",
            local_port=80,
            hostname=u"the-host",
            remote_port=8080)
        self.assertEqual(
            environment,
            {
                u'DASH_ALIAS_PORT_80_UDP': u'udp://the-host:8080',
                u'DASH_ALIAS_PORT_80_UDP_PROTO': u'udp',
                u'DASH_ALIAS_PORT_80_UDP_ADDR': u'the-host',
                u'DASH_ALIAS_PORT_80_UDP_PORT': u'8080',
            })


class StopApplicationTests(SynchronousTestCase):
    """
    Tests for ``StopApplication``.
    """
    def test_stop(self):
        """
        ``StopApplication`` accepts an application object and when ``run()``
        is called returns a ``Deferred`` which fires when the container
        has been removed.
        """
        fake_docker = FakeDockerClient()
        api = P2PNodeDeployer(u'example.com', create_volume_service(self),
                              docker_client=fake_docker)
        application = Application(
            name=b'site-example.com',
            image=DockerImage(repository=u'clusterhq/flocker',
                              tag=u'release-14.0'),
            links=frozenset(),
        )

        StartApplication(application=application,
                         hostname="node1.example.com").run(api)
        existed = fake_docker.exists(application.name)
        stop_result = StopApplication(application=application).run(api)
        exists_result = fake_docker.exists(unit_name=application.name)

        self.assertEqual(
            (None, True, False),
            (self.successResultOf(stop_result),
             self.successResultOf(existed),
             self.successResultOf(exists_result))
        )

    def test_does_not_exist(self):
        """
        ``StopApplication.run()`` does not errback if the application does
        not exist.
        """
        api = P2PNodeDeployer(u'example.com', create_volume_service(self),
                              docker_client=FakeDockerClient())
        application = Application(
            name=b'site-example.com',
            image=DockerImage(repository=u'clusterhq/flocker',
                              tag=u'release-14.0'),
            links=frozenset(),
        )
        result = StopApplication(application=application).run(api)
        result = self.successResultOf(result)

        self.assertIs(None, result)


# This models an application that has a volume.

APPLICATION_WITH_VOLUME_NAME = b"psql-clusterhq"
DATASET_ID = unicode(uuid4())
DATASET = Dataset(dataset_id=DATASET_ID)
APPLICATION_WITH_VOLUME_MOUNTPOINT = FilePath(b"/var/lib/postgresql")
APPLICATION_WITH_VOLUME_IMAGE = u"clusterhq/postgresql:9.1"
APPLICATION_WITH_VOLUME = Application(
    name=APPLICATION_WITH_VOLUME_NAME,
    image=DockerImage.from_string(APPLICATION_WITH_VOLUME_IMAGE),
    volume=AttachedVolume(
        manifestation=Manifestation(dataset=DATASET, primary=True),
        mountpoint=APPLICATION_WITH_VOLUME_MOUNTPOINT,
    ),
    links=frozenset(),
)
MANIFESTATION = APPLICATION_WITH_VOLUME.volume.manifestation

DATASET_WITH_SIZE = Dataset(dataset_id=DATASET_ID,
                            metadata=DATASET.metadata,
                            maximum_size=1024 * 1024 * 100)

APPLICATION_WITH_VOLUME_SIZE = Application(
    name=APPLICATION_WITH_VOLUME_NAME,
    image=DockerImage.from_string(APPLICATION_WITH_VOLUME_IMAGE),
    volume=AttachedVolume(
        manifestation=Manifestation(dataset=DATASET_WITH_SIZE,
                                    primary=True),
        mountpoint=APPLICATION_WITH_VOLUME_MOUNTPOINT,
    ),
    links=frozenset(),
)

MANIFESTATION_WITH_SIZE = APPLICATION_WITH_VOLUME_SIZE.volume.manifestation

# Placeholder in case at some point discovered application is different
# than requested application:
DISCOVERED_APPLICATION_WITH_VOLUME = APPLICATION_WITH_VOLUME


<<<<<<< HEAD
class DeployerDiscoverStateTests(SynchronousTestCase):
    """
    Tests for ``P2PNodeDeployer.discover_state``.
    """
    def test_adapted_local_state(self):
        """
        ``P2PNodeDeployer.discover_state`` adapts the return value of
        ``P2PNodeDeployer.discover_local_state`` to the type required by the
        interface.
        """
        api = P2PNodeDeployer(
            u"example.com",
            create_volume_service(self),
            docker_client=FakeDockerClient(units={}),
            network=make_memory_network(),
        )
        self.assertEqual(
            (self.successResultOf(api.discover_local_state()),),
            self.successResultOf(api.discover_state())
        )


class DeployerDiscoverNodeConfigurationTests(SynchronousTestCase):
=======
class WillBeDeletedSoonDeployerDiscoveryTests(SynchronousTestCase):
>>>>>>> 0b76470c
    """
    Tests for ``P2PNodeDeployer.discover_local_state``.

    These tests should be deleted when ``P2PNodeDeployer`` is removed as
    part of FLOC-1443; they're just here to ensure initial refactoring
    didn't break anything.
    """
    def setUp(self):
        self.volume_service = create_volume_service(self)
        self.network = make_memory_network()

    def test_discover_none(self):
        """
        ``P2PNodeDeployer.discover_local_state`` returns an empty
        ``NodeState`` if there are no Docker containers on the host.
        """
        fake_docker = FakeDockerClient(units={})
        api = P2PNodeDeployer(
            u'example.com',
            self.volume_service,
            docker_client=fake_docker,
            network=self.network
        )
        d = api.discover_local_state(NodeState(hostname=u"example.com"))

        self.assertEqual(NodeState(hostname=u'example.com'),
                         self.successResultOf(d))

    def test_discover_one(self):
        """
        ``P2PNodeDeployer.discover_local_state`` returns ``NodeState`` with a
        a list of running ``Application``\ s; one for each active container.
        """
        expected_application_name = u'site-example.com'
        unit = Unit(name=expected_application_name,
                    container_name=expected_application_name,
                    container_image=u"flocker/wordpress:latest",
                    activation_state=u'active')
        fake_docker = FakeDockerClient(units={expected_application_name: unit})
        application = Application(
            name=unit.name,
            image=DockerImage.from_string(unit.container_image)
        )
        api = P2PNodeDeployer(
            u'example.com',
            self.volume_service,
            docker_client=fake_docker,
            network=self.network
        )
        d = api.discover_local_state(NodeState(hostname=u"example.com"))

        self.assertEqual(NodeState(hostname=u'example.com',
                                   applications=[application]),
                         self.successResultOf(d))

    def test_discover_multiple(self):
        """
        ``P2PNodeDeployer.discover_local_state`` returns a ``NodeState`` with
        a running ``Application`` for every active container on the host.
        """
        unit1 = Unit(name=u'site-example.com',
                     container_name=u'site-example.com',
                     container_image=u'clusterhq/wordpress:latest',
                     activation_state=u'active')
        unit2 = Unit(name=u'site-example.net',
                     container_name=u'site-example.net',
                     container_image=u'clusterhq/wordpress:latest',
                     activation_state=u'active')
        units = {unit1.name: unit1, unit2.name: unit2}

        fake_docker = FakeDockerClient(units=units)
        applications = [
            Application(
                name=unit.name,
                image=DockerImage.from_string(unit.container_image)
            ) for unit in units.values()
        ]
        api = P2PNodeDeployer(
            u'example.com',
            self.volume_service,
            docker_client=fake_docker,
            network=self.network
        )
        d = api.discover_local_state(NodeState(hostname=u"example.com"))

        self.assertItemsEqual(pset(applications),
                              self.successResultOf(d).applications)

    def test_discover_application_with_environment(self):
        """
        An ``Application`` with ``Environment`` objects is discovered from a
        ``Unit`` with ``Environment`` objects.
        """
        environment_variables = (
            ('CUSTOM_ENV_A', 'a value'),
            ('CUSTOM_ENV_B', 'something else'),
        )
        environment = Environment(variables=environment_variables)
        unit1 = Unit(name=u'site-example.com',
                     container_name=u'site-example.com',
                     container_image=u'clusterhq/wordpress:latest',
                     environment=environment,
                     activation_state=u'active')
        units = {unit1.name: unit1}

        fake_docker = FakeDockerClient(units=units)
        applications = [
            Application(
                name=unit1.name,
                image=DockerImage.from_string(unit1.container_image),
                environment=environment_variables
            )
        ]
        api = P2PNodeDeployer(
            u'example.com',
            self.volume_service,
            docker_client=fake_docker,
            network=self.network
        )
        d = api.discover_local_state(NodeState(hostname=u"example.com"))

        self.assertItemsEqual(pset(applications),
                              sorted(self.successResultOf(d).applications))

    def test_discover_application_with_environment_and_links(self):
        """
        An ``Application`` with ``Environment`` and ``Link`` objects is
        discovered from a ``Unit`` with both custom environment variables and
        environment variables representing container links. The environment
        variables taking the format <ALIAS>_PORT_<PORT>_TCP are separated in
        to ``Link`` representations in the ``Application``.
        """
        environment_variables = (
            ('CUSTOM_ENV_A', 'a value'),
            ('CUSTOM_ENV_B', 'something else'),
        )
        link_environment_variables = (
            ('APACHE_PORT_80_TCP', 'tcp://example.com:8080'),
            ('APACHE_PORT_80_TCP_PROTO', 'tcp'),
            ('APACHE_PORT_80_TCP_ADDR', 'example.com'),
            ('APACHE_PORT_80_TCP_PORT', '8080'),
        )
        unit_environment = environment_variables + link_environment_variables
        environment = Environment(variables=frozenset(unit_environment))
        unit1 = Unit(name=u'site-example.com',
                     container_name=u'site-example.com',
                     container_image=u'clusterhq/wordpress:latest',
                     environment=environment,
                     activation_state=u'active')
        units = {unit1.name: unit1}

        fake_docker = FakeDockerClient(units=units)
        links = [
            Link(local_port=80, remote_port=8080, alias="APACHE")
        ]
        applications = [
            Application(
                name=unit1.name,
                image=DockerImage.from_string(unit1.container_image),
                environment=environment_variables,
                links=frozenset(links)
            )
        ]
        api = P2PNodeDeployer(
            u'example.com',
            self.volume_service,
            docker_client=fake_docker,
            network=self.network
        )
        d = api.discover_local_state(NodeState(hostname=u"example.com"))

        self.assertItemsEqual(pset(applications),
                              sorted(self.successResultOf(d).applications))

    def test_discover_application_with_links(self):
        """
        An ``Application`` with ``Link`` objects is discovered from a ``Unit``
        with environment variables that correspond to an exposed link.
        """
        fake_docker = FakeDockerClient()
        applications = [
            Application(
                name=u'site-example.com',
                image=DockerImage.from_string(u'clusterhq/wordpress:latest'),
                links=frozenset([
                    Link(local_port=80, remote_port=8080, alias='APACHE')
                ])
            )
        ]
        api = P2PNodeDeployer(
            u'example.com',
            self.volume_service,
            docker_client=fake_docker,
            network=self.network
        )
        for app in applications:
            StartApplication(
                hostname='node1.example.com', application=app
            ).run(api)
        d = api.discover_local_state(NodeState(hostname=u"example.com"))

        self.assertEqual(sorted(applications),
                         sorted(self.successResultOf(d).applications))

    def test_discover_application_with_ports(self):
        """
        An ``Application`` with ``Port`` objects is discovered from a ``Unit``
        with exposed ``Portmap`` objects.
        """
        ports = [PortMap(internal_port=80, external_port=8080)]
        unit1 = Unit(name=u'site-example.com',
                     container_name=u'site-example.com',
                     container_image=u'clusterhq/wordpress:latest',
                     ports=frozenset(ports),
                     activation_state=u'active')
        units = {unit1.name: unit1}

        fake_docker = FakeDockerClient(units=units)
        applications = [
            Application(
                name=unit1.name,
                image=DockerImage.from_string(unit1.container_image),
                ports=frozenset([
                    Port(internal_port=80, external_port=8080)
                ])
            )
        ]
        api = P2PNodeDeployer(
            u'example.com',
            self.volume_service,
            docker_client=fake_docker,
            network=self.network
        )
        d = api.discover_local_state(NodeState(hostname=u"example.com"))

        self.assertEqual(sorted(applications),
                         sorted(self.successResultOf(d).applications))

    def test_discover_locally_owned_volume(self):
        """
        Locally owned volumes are added to ``Application`` with same name as
        an ``AttachedVolume``.
        """
        DATASET_ID = u"uuid123"
        DATASET_ID2 = u"uuid456"
        volume1 = self.successResultOf(self.volume_service.create(
            self.volume_service.get(_to_volume_name(DATASET_ID))
        ))
        volume2 = self.successResultOf(self.volume_service.create(
            self.volume_service.get(_to_volume_name(DATASET_ID2))
        ))

        unit1 = Unit(name=u'site-example.com',
                     container_name=u'site-example.com',
                     container_image=u"clusterhq/wordpress:latest",
                     volumes=frozenset(
                         [DockerVolume(
                             node_path=volume1.get_filesystem().get_path(),
                             container_path=FilePath(b'/var/lib/data')
                         )]
                     ),
                     activation_state=u'active')
        unit2 = Unit(name=u'site-example.net',
                     container_name=u'site-example.net',
                     container_image=u"clusterhq/wordpress:latest",
                     volumes=frozenset(
                         [DockerVolume(
                             node_path=volume2.get_filesystem().get_path(),
                             container_path=FilePath(b'/var/lib/data')
                         )]
                     ),
                     activation_state=u'active')
        units = {unit1.name: unit1, unit2.name: unit2}

        fake_docker = FakeDockerClient(units=units)
        applications = [
            Application(
                name=unit.name,
                image=DockerImage.from_string(unit.container_image),
                volume=AttachedVolume(
                    manifestation=Manifestation(
                        dataset=Dataset(dataset_id=respective_id),
                        primary=True,
                    ),
                    mountpoint=FilePath(b'/var/lib/data')
                    )
            ) for (unit, respective_id) in [(unit1, DATASET_ID),
                                            (unit2, DATASET_ID2)]]
        api = P2PNodeDeployer(
            u'example.com',
            self.volume_service,
            docker_client=fake_docker,
            network=self.network
        )
        d = api.discover_local_state(NodeState(hostname=u"example.com"))

        self.assertItemsEqual(pset(applications),
                              self.successResultOf(d).applications)

    def test_discover_locally_owned_volume_with_size(self):
        """
        Locally owned volumes are added to ``Application`` with same name as
        an ``AttachedVolume``, which contains a maximum_size corresponding to
        the existing volume's maximum size.
        """
        DATASET_ID = u"uuid123"
        DATASET_ID2 = u"uuid456"
        volume1 = self.successResultOf(self.volume_service.create(
            self.volume_service.get(
                _to_volume_name(DATASET_ID),
                size=VolumeSize(maximum_size=1024 * 1024 * 100)
            )
        ))
        volume2 = self.successResultOf(self.volume_service.create(
            self.volume_service.get(_to_volume_name(DATASET_ID2))
        ))

        unit1 = Unit(name=u'site-example.com',
                     container_name=u'site-example.com',
                     container_image=u"clusterhq/wordpress:latest",
                     volumes=frozenset(
                         [DockerVolume(
                             node_path=volume1.get_filesystem().get_path(),
                             container_path=FilePath(b'/var/lib/data')
                         )]
                     ),
                     activation_state=u'active')
        unit2 = Unit(name=u'site-example.net',
                     container_name=u'site-example.net',
                     container_image=u"clusterhq/wordpress:latest",
                     volumes=frozenset(
                         [DockerVolume(
                             node_path=volume2.get_filesystem().get_path(),
                             container_path=FilePath(b'/var/lib/data')
                         )]
                     ),
                     activation_state=u'active')
        units = {unit1.name: unit1, unit2.name: unit2}

        fake_docker = FakeDockerClient(units=units)

        applications = [
            Application(
                name=unit1.name,
                image=DockerImage.from_string(unit1.container_image),
                volume=AttachedVolume(
                    manifestation=Manifestation(
                        dataset=Dataset(
                            dataset_id=DATASET_ID,
                            maximum_size=1024 * 1024 * 100),
                        primary=True,
                    ),
                    mountpoint=FilePath(b'/var/lib/data'),
                    )
            ),
            Application(
                name=unit2.name,
                image=DockerImage.from_string(unit2.container_image),
                volume=AttachedVolume(
                    manifestation=Manifestation(
                        dataset=Dataset(dataset_id=DATASET_ID2),
                        primary=True,
                    ),
                    mountpoint=FilePath(b'/var/lib/data'),
                    )
            )]
        api = P2PNodeDeployer(
            u'example.com',
            self.volume_service,
            docker_client=fake_docker,
            network=self.network
        )
        d = api.discover_local_state(NodeState(hostname=u"example.com"))

        self.assertItemsEqual(pset(applications),
                              self.successResultOf(d).applications)

    def test_discover_remotely_owned_volumes_ignored(self):
        """
        Remotely owned volumes are not added to the discovered ``Application``
        instances.
        """
        unit = Unit(name=u'site-example.com',
                    container_name=u'site-example.com',
                    container_image=u"clusterhq/wordpress:latest",
                    activation_state=u'active')
        units = {unit.name: unit}

        volume = Volume(node_id=unicode(uuid4()),
                        name=_to_volume_name(u"xxxx1234"),
                        service=self.volume_service)
        self.successResultOf(volume.service.pool.create(volume))

        fake_docker = FakeDockerClient(units=units)
        applications = [Application(name=unit.name,
                                    image=DockerImage.from_string(
                                        unit.container_image))]
        api = P2PNodeDeployer(
            u'example.com',
            self.volume_service,
            docker_client=fake_docker,
            network=self.network
        )
        d = api.discover_local_state(NodeState(hostname=u"example.com"))
        self.assertEqual(sorted(applications),
                         sorted(self.successResultOf(d).applications))

    def test_ignore_unknown_volumes(self):
        """
        Docker volumes that cannot be matched to a dataset are ignored.
        """
        unit = Unit(name=u'site-example.com',
                    container_name=u'site-example.com',
                    container_image=u"clusterhq/wordpress:latest",
                    volumes=frozenset(
                        [DockerVolume(
                            node_path=FilePath(b"/some/random/path"),
                            container_path=FilePath(b'/var/lib/data')
                        )],
                    ),
                    activation_state=u'active')
        units = {unit.name: unit}

        fake_docker = FakeDockerClient(units=units)

        applications = [
            Application(
                name=unit.name,
                image=DockerImage.from_string(unit.container_image),
            ),
        ]
        api = P2PNodeDeployer(
            u'example.com',
            self.volume_service,
            docker_client=fake_docker,
            network=self.network
        )
        d = api.discover_local_state(NodeState(hostname=u"example.com"))

        self.assertEqual(sorted(applications),
                         sorted(self.successResultOf(d).applications))

    def test_not_running_units(self):
        """
        Units that are not active are considered to be not running by
        ``discover_local_state()``.
        """
        unit1 = Unit(name=u'site-example3.net',
                     container_name=u'site-example3.net',
                     container_image=u'clusterhq/wordpress:latest',
                     activation_state=u'inactive')
        unit2 = Unit(name=u'site-example4.net',
                     container_name=u'site-example4.net',
                     container_image=u'clusterhq/wordpress:latest',
                     activation_state=u'madeup')
        units = {unit1.name: unit1, unit2.name: unit2}

        fake_docker = FakeDockerClient(units=units)
        applications = [
            Application(name=unit.name,
                        image=DockerImage.from_string(
                            unit.container_image
                        ),
                        running=False) for unit in units.values()
        ]
        applications.sort()
        api = P2PNodeDeployer(
            u'example.com',
            self.volume_service,
            docker_client=fake_docker,
            network=self.network
        )
        d = api.discover_local_state(NodeState(hostname=u"example.com"))
        result = self.successResultOf(d)

        self.assertEqual(NodeState(hostname=u'example.com',
                                   applications=applications),
                         result)

    def test_discover_used_ports(self):
        """
        Any ports in use, as reported by the deployer's ``INetwork`` provider,
        are reported in the ``used_ports`` attribute of the ``NodeState``
        returned by ``discover_local_state``.
        """
        used_ports = frozenset([1, 3, 5, 1000])
        api = P2PNodeDeployer(
            u'example.com',
            create_volume_service(self),
            docker_client=FakeDockerClient(),
            network=make_memory_network(used_ports=used_ports)
        )

        discovering = api.discover_local_state(
            NodeState(hostname=u"example.com"))
        state = self.successResultOf(discovering)

        self.assertEqual(
            NodeState(hostname=u'example.com', used_ports=used_ports),
            state
        )

    def test_discover_application_restart_policy(self):
        """
        An ``Application`` with the appropriate ``IRestartPolicy`` is
        discovered from the corresponding restart policy of the ``Unit``.
        """
        policy = object()
        unit1 = Unit(name=u'site-example.com',
                     container_name=u'site-example.com',
                     container_image=u'clusterhq/wordpress:latest',
                     restart_policy=policy,
                     activation_state=u'active')
        units = {unit1.name: unit1}

        fake_docker = FakeDockerClient(units=units)
        applications = [
            Application(
                name=unit1.name,
                image=DockerImage.from_string(unit1.container_image),
                restart_policy=policy,
            )
        ]
        api = P2PNodeDeployer(
            u'example.com',
            self.volume_service,
            docker_client=fake_docker,
            network=self.network
        )
        d = api.discover_local_state(NodeState(hostname=u"example.com"))

        self.assertEqual(sorted(applications),
                         sorted(self.successResultOf(d).applications))

    DATASET_ID = u"uuid123"
    DATASET_ID2 = u"uuid456"

    def _setup_datasets(self):
        """
        Setup a ``P2PNodeDeployer`` that will discover two manifestations.

        :return: Suitably configured ``P2PNodeDeployer``.
        """
        volume1 = self.successResultOf(self.volume_service.create(
            self.volume_service.get(_to_volume_name(self.DATASET_ID))
        ))
        self.successResultOf(self.volume_service.create(
            self.volume_service.get(_to_volume_name(self.DATASET_ID2))
        ))

        unit1 = Unit(name=u'site-example.com',
                     container_name=u'site-example.com',
                     container_image=u"clusterhq/wordpress:latest",
                     volumes=frozenset(
                         [DockerVolume(
                             node_path=volume1.get_filesystem().get_path(),
                             container_path=FilePath(b'/var/lib/data')
                         )]
                     ),
                     activation_state=u'active')
        units = {unit1.name: unit1}

        fake_docker = FakeDockerClient(units=units)
        return P2PNodeDeployer(
            u'example.com',
            self.volume_service,
            docker_client=fake_docker,
            network=self.network
        )

    def test_discover_datasets(self):
        """
        All datasets on the node are added to ``NodeState.manifestations``.
        """
        api = self._setup_datasets()
        d = api.discover_local_state(NodeState(hostname=u"example.com"))

        self.assertEqual(
            {self.DATASET_ID: Manifestation(
                dataset=Dataset(
                    dataset_id=self.DATASET_ID),
                primary=True),
             self.DATASET_ID2: Manifestation(
                 dataset=Dataset(dataset_id=self.DATASET_ID2),
                 primary=True)},
            self.successResultOf(d).manifestations)

    def test_discover_manifestation_paths(self):
        """
        All datasets on the node have their paths added to
        ``NodeState.manifestations``.
        """
        api = self._setup_datasets()
        d = api.discover_local_state(NodeState(hostname=u"example.com"))

        self.assertEqual(
            {self.DATASET_ID:
             self.volume_service.get(_to_volume_name(
                 self.DATASET_ID)).get_filesystem().get_path(),
             self.DATASET_ID2:
             self.volume_service.get(_to_volume_name(
                 self.DATASET_ID2)).get_filesystem().get_path()},
            self.successResultOf(d).paths)


APP_NAME = u"site-example.com"
UNIT_FOR_APP = Unit(name=APP_NAME,
                    container_name=APP_NAME,
                    container_image=u"flocker/wordpress:latest",
                    activation_state=u'active')
APP = Application(
    name=APP_NAME,
    image=DockerImage.from_string(UNIT_FOR_APP.container_image)
)
APP_NAME2 = u"site-example.net"
UNIT_FOR_APP2 = Unit(name=APP_NAME2,
                     container_name=APP_NAME2,
                     container_image=u"flocker/wordpress:latest",
                     activation_state=u'active')
APP2 = Application(
    name=APP_NAME2,
    image=DockerImage.from_string(UNIT_FOR_APP2.container_image)
)
EMPTY_NODESTATE = NodeState(hostname=u"example.com")


class ApplicationNodeDeployerDiscoverNodeConfigurationTests(
        SynchronousTestCase):
    """
    Tests for ``ApplicationNodeDeployer.discover_local_state``.
    """
    def setUp(self):
        self.network = make_memory_network()

    def test_discover_none(self):
        """
        ``ApplicationNodeDeployer.discover_local_state`` returns an empty
        ``NodeState`` if there are no Docker containers on the host.
        """
        fake_docker = FakeDockerClient(units={})
        api = ApplicationNodeDeployer(
            u'example.com',
            docker_client=fake_docker,
            network=self.network
        )
        d = api.discover_local_state(EMPTY_NODESTATE)

        self.assertEqual(NodeState(hostname=api.hostname,
                                   manifestations=None,
                                   paths=None),
                         self.successResultOf(d))

    def test_discover_one(self):
        """
        ``ApplicationNodeDeployer.discover_local_state`` returns ``NodeState``
        with a a list of running ``Application``\ s; one for each active
        container.
        """
        fake_docker = FakeDockerClient(units={APP_NAME: UNIT_FOR_APP})
        api = ApplicationNodeDeployer(
            u'example.com',
            docker_client=fake_docker,
            network=self.network
        )
        d = api.discover_local_state(EMPTY_NODESTATE)

        self.assertEqual(NodeState(hostname=api.hostname,
                                   applications=[APP],
                                   manifestations=None,
                                   paths=None),
                         self.successResultOf(d))

    def test_discover_multiple(self):
        """
        ``ApplicationNodeDeployer.discover_local_state`` returns a
        ``NodeState`` with a running ``Application`` for every active
        container on the host.
        """
        units = {APP_NAME: UNIT_FOR_APP, APP_NAME2: UNIT_FOR_APP2}

        fake_docker = FakeDockerClient(units=units)
        applications = [APP, APP2]
        api = ApplicationNodeDeployer(
            u'example.com',
            docker_client=fake_docker,
            network=self.network
        )
        d = api.discover_local_state(EMPTY_NODESTATE)

        self.assertItemsEqual(pset(applications),
                              self.successResultOf(d).applications)

    def test_discover_application_with_environment(self):
        """
        An ``Application`` with ``Environment`` objects is discovered from a
        ``Unit`` with ``Environment`` objects.
        """
        environment_variables = (
            (b'CUSTOM_ENV_A', b'a value'),
            (b'CUSTOM_ENV_B', b'something else'),
        )
        environment = Environment(variables=environment_variables)
        unit1 = UNIT_FOR_APP.set("environment", environment)
        units = {unit1.name: unit1}

        fake_docker = FakeDockerClient(units=units)
        applications = [APP.set("environment", dict(environment_variables))]
        api = ApplicationNodeDeployer(
            u'example.com',
            docker_client=fake_docker,
            network=self.network
        )
        d = api.discover_local_state(EMPTY_NODESTATE)

        self.assertItemsEqual(pset(applications),
                              self.successResultOf(d).applications)

    def test_discover_application_with_environment_and_links(self):
        """
        An ``Application`` with ``Environment`` and ``Link`` objects is
        discovered from a ``Unit`` with both custom environment variables and
        environment variables representing container links. The environment
        variables taking the format <ALIAS>_PORT_<PORT>_TCP are separated in
        to ``Link`` representations in the ``Application``.
        """
        environment_variables = (
            (b'CUSTOM_ENV_A', b'a value'),
            (b'CUSTOM_ENV_B', b'something else'),
        )
        link_environment_variables = (
            (b'APACHE_PORT_80_TCP', b'tcp://example.com:8080'),
            (b'APACHE_PORT_80_TCP_PROTO', b'tcp'),
            (b'APACHE_PORT_80_TCP_ADDR', b'example.com'),
            (b'APACHE_PORT_80_TCP_PORT', b'8080'),
        )
        unit_environment = environment_variables + link_environment_variables
        environment = Environment(variables=frozenset(unit_environment))
        unit1 = UNIT_FOR_APP.set("environment", environment)
        units = {unit1.name: unit1}

        fake_docker = FakeDockerClient(units=units)
        links = [
            Link(local_port=80, remote_port=8080, alias=u"APACHE")
        ]
        applications = [APP.set("links", links).set(
            "environment", dict(environment_variables))]

        api = ApplicationNodeDeployer(
            u'example.com',
            docker_client=fake_docker,
            network=self.network
        )
        d = api.discover_local_state(EMPTY_NODESTATE)

        self.assertItemsEqual(pset(applications),
                              self.successResultOf(d).applications)

    def test_discover_application_with_links(self):
        """
        An ``Application`` with ``Link`` objects is discovered from a ``Unit``
        with environment variables that correspond to an exposed link.
        """
        fake_docker = FakeDockerClient()
        applications = [APP.set("links", [
            Link(local_port=80, remote_port=8080, alias=u'APACHE')
        ])]
        api = ApplicationNodeDeployer(
            u'example.com',
            docker_client=fake_docker,
            network=self.network
        )
        for app in applications:
            StartApplication(
                hostname=api.hostname, application=app
            ).run(api)
        d = api.discover_local_state(EMPTY_NODESTATE)

        self.assertItemsEqual(applications,
                              self.successResultOf(d).applications)

    def test_discover_application_with_ports(self):
        """
        An ``Application`` with ``Port`` objects is discovered from a ``Unit``
        with exposed ``Portmap`` objects.
        """
        ports = [PortMap(internal_port=80, external_port=8080)]
        unit1 = UNIT_FOR_APP.set("ports", ports)
        units = {unit1.name: unit1}

        fake_docker = FakeDockerClient(units=units)
        applications = [APP.set("ports",
                                [Port(internal_port=80, external_port=8080)])]
        api = ApplicationNodeDeployer(
            u'example.com',
            docker_client=fake_docker,
            network=self.network
        )
        d = api.discover_local_state(EMPTY_NODESTATE)

        self.assertEqual(sorted(applications),
                         sorted(self.successResultOf(d).applications))

    def test_discover_attached_volume(self):
        """
        Datasets that are mounted at a path that matches the container's
        volume are added to ``Application`` with same name as an
        ``AttachedVolume``.
        """
        DATASET_ID = unicode(uuid4())
        DATASET_ID2 = unicode(uuid4())

        path1 = FilePath(b"/flocker").child(DATASET_ID.encode("ascii"))
        path2 = FilePath(b"/flocker").child(DATASET_ID2.encode("ascii"))
        manifestations = {dataset_id:
                          Manifestation(
                              dataset=Dataset(dataset_id=dataset_id),
                              primary=True,
                          )
                          for dataset_id in (DATASET_ID, DATASET_ID2)}
        current_known_state = NodeState(hostname=u'example.com',
                                        manifestations=manifestations,
                                        paths={DATASET_ID: path1,
                                               DATASET_ID2: path2})

        unit1 = UNIT_FOR_APP.set("volumes", [
            DockerVolume(
                node_path=path1,
                container_path=FilePath(b'/var/lib/data')
            )]
        )

        unit2 = UNIT_FOR_APP2.set("volumes", [
            DockerVolume(
                node_path=path2,
                container_path=FilePath(b'/var/lib/data')
            )]
        )
        units = {unit1.name: unit1, unit2.name: unit2}

        fake_docker = FakeDockerClient(units=units)
        applications = [app.set("volume", AttachedVolume(
            manifestation=manifestations[respective_id],
            mountpoint=FilePath(b'/var/lib/data')
        )) for (app, respective_id) in [(APP, DATASET_ID),
                                        (APP2, DATASET_ID2)]]
        api = ApplicationNodeDeployer(
            u'example.com',
            docker_client=fake_docker,
            network=self.network
        )
        d = api.discover_local_state(current_known_state)

        self.assertItemsEqual(pset(applications),
                              self.successResultOf(d).applications)

    def test_ignore_unknown_volumes(self):
        """
        Docker volumes that cannot be matched to a dataset are ignored.
        """
        unit = UNIT_FOR_APP.set("volumes", [
            DockerVolume(
                node_path=FilePath(b"/some/random/path"),
                container_path=FilePath(b'/var/lib/data')
            )],
        )
        units = {unit.name: unit}

        fake_docker = FakeDockerClient(units=units)

        applications = [APP]
        api = ApplicationNodeDeployer(
            u'example.com',
            docker_client=fake_docker,
            network=self.network
        )
        d = api.discover_local_state(EMPTY_NODESTATE)

        self.assertEqual(sorted(applications),
                         sorted(self.successResultOf(d).applications))

    def test_not_running_units(self):
        """
        Units that are not active are considered to be not running by
        ``discover_local_state()``.
        """
        unit1 = UNIT_FOR_APP.set("activation_state", u"inactive")
        unit2 = UNIT_FOR_APP2.set("activation_state", u'madeup')
        units = {unit1.name: unit1, unit2.name: unit2}

        fake_docker = FakeDockerClient(units=units)
        applications = [APP.set("running", False), APP2.set("running", False)]
        api = ApplicationNodeDeployer(
            u'example.com',
            docker_client=fake_docker,
            network=self.network
        )
        d = api.discover_local_state(EMPTY_NODESTATE)
        result = self.successResultOf(d)

        self.assertEqual(NodeState(hostname=api.hostname,
                                   applications=applications,
                                   manifestations=None,
                                   paths=None),
                         result)

    def test_discover_used_ports(self):
        """
        Any ports in use, as reported by the deployer's ``INetwork`` provider,
        are reported in the ``used_ports`` attribute of the ``NodeState``
        returned by ``discover_local_state``.
        """
        used_ports = frozenset([1, 3, 5, 1000])
        api = ApplicationNodeDeployer(
            u'example.com',
            docker_client=FakeDockerClient(),
            network=make_memory_network(used_ports=used_ports)
        )

        discovering = api.discover_local_state(EMPTY_NODESTATE)
        state = self.successResultOf(discovering)

        self.assertEqual(
            NodeState(hostname=api.hostname, used_ports=used_ports,
                      manifestations=None, paths=None),
            state
        )

    def test_discover_application_restart_policy(self):
        """
        An ``Application`` with the appropriate ``IRestartPolicy`` is
        discovered from the corresponding restart policy of the ``Unit``.
        """
        policy = RestartAlways()
        unit1 = UNIT_FOR_APP.set("restart_policy", policy)
        units = {unit1.name: unit1}

        fake_docker = FakeDockerClient(units=units)
        applications = [APP.set("restart_policy", policy)]
        api = ApplicationNodeDeployer(
            u'example.com',
            docker_client=fake_docker,
            network=self.network
        )
        d = api.discover_local_state(EMPTY_NODESTATE)

        self.assertEqual(applications,
                         list(self.successResultOf(d).applications))

    def test_unknown_manifestations(self):
        """
        If the given ``NodeState`` indicates ignorance of manifestations, the
        ``ApplicationNodeDeployer`` doesn't bother doing any discovery and
        just indicates ignorance of applications.
        """
        fake_docker = FakeDockerClient(units={APP_NAME: UNIT_FOR_APP})
        api = ApplicationNodeDeployer(
            u'example.com',
            docker_client=fake_docker,
            network=self.network
        )
        # Apparently we know nothing about manifestations one way or the
        # other:
        d = api.discover_local_state(NodeState(
            hostname=api.hostname,
            manifestations=None, paths=None))

        self.assertEqual(NodeState(hostname=api.hostname,
                                   # Can't do app discovery if don't know
                                   # about manifestations:
                                   applications=None,
                                   used_ports=None,
                                   manifestations=None,
                                   paths=None),
                         self.successResultOf(d))


class P2PManifestationDeployerDiscoveryTests(SynchronousTestCase):
    """
    Tests for ``P2PManifestationDeployer`` discovery.
    """
    def setUp(self):
        self.volume_service = create_volume_service(self)

    DATASET_ID = unicode(uuid4())
    DATASET_ID2 = unicode(uuid4())

    def test_unknown_applications_and_ports(self):
        """
        Applications and ports are left as ``None`` in discovery results.
        """
        deployer = P2PManifestationDeployer(
            u'example.com', self.volume_service)
        self.assertEqual(
            self.successResultOf(deployer.discover_local_state(
                EMPTY_NODESTATE)),
            NodeState(hostname=deployer.hostname,
                      manifestations={}, paths={},
                      applications=None, used_ports=None))

    def _setup_datasets(self):
        """
        Setup a ``P2PManifestationDeployer`` that will discover two
        manifestations.

        :return: Suitably configured ``P2PManifestationDeployer``.
        """
        self.successResultOf(self.volume_service.create(
            self.volume_service.get(_to_volume_name(self.DATASET_ID))
        ))
        self.successResultOf(self.volume_service.create(
            self.volume_service.get(_to_volume_name(self.DATASET_ID2))
        ))

        return P2PManifestationDeployer(
            u'example.com',
            self.volume_service,
        )

    def test_discover_datasets(self):
        """
        All datasets on the node are added to ``NodeState.manifestations``.
        """
        api = self._setup_datasets()
        d = api.discover_local_state(EMPTY_NODESTATE)

        self.assertEqual(
            {self.DATASET_ID: Manifestation(
                dataset=Dataset(dataset_id=self.DATASET_ID),
                primary=True),
             self.DATASET_ID2: Manifestation(
                 dataset=Dataset(dataset_id=self.DATASET_ID2),
                 primary=True)},
            self.successResultOf(d).manifestations)

    def test_discover_manifestation_paths(self):
        """
        All datasets on the node have their paths added to
        ``NodeState.manifestations``.
        """
        api = self._setup_datasets()
        d = api.discover_local_state(EMPTY_NODESTATE)

        self.assertEqual(
            {self.DATASET_ID:
             self.volume_service.get(_to_volume_name(
                 self.DATASET_ID)).get_filesystem().get_path(),
             self.DATASET_ID2:
             self.volume_service.get(_to_volume_name(
                 self.DATASET_ID2)).get_filesystem().get_path()},
            self.successResultOf(d).paths)

    def test_discover_manifestation_with_size(self):
        """
        Manifestation with a locally configured size have their
        ``maximum_size`` attribute set.
        """
        self.successResultOf(self.volume_service.create(
            self.volume_service.get(
                _to_volume_name(self.DATASET_ID),
                size=VolumeSize(maximum_size=1024 * 1024 * 100)
            )
        ))

        manifestation = Manifestation(
            dataset=Dataset(
                dataset_id=DATASET_ID,
                maximum_size=1024 * 1024 * 100),
            primary=True,
        )

        api = P2PManifestationDeployer(
            u'example.com',
            self.volume_service,
        )
        d = api.discover_local_state(EMPTY_NODESTATE)

        self.assertItemsEqual(
            self.successResultOf(d).manifestations[self.DATASET_ID],
            manifestation)


class DeployerCalculateNecessaryStateChangesTests(SynchronousTestCase):
    """
    Tests for ``P2PNodeDeployer.calculate_necessary_state_changes``.
    """
    def test_no_state_changes(self):
        """
        ``P2PNodeDeployer.calculate_necessary_state_changes`` returns a
        ``Deferred`` which fires with a :class:`IStateChange` instance
        indicating that no changes are necessary when there are no
        applications running or desired, and no proxies exist or are
        desired.
        """
        fake_docker = FakeDockerClient(units={})
        api = P2PNodeDeployer(u'node.example.com', create_volume_service(self),
                              docker_client=fake_docker,
                              network=make_memory_network())
        desired = Deployment(nodes=frozenset())
        result = api.calculate_necessary_state_changes(
            self.successResultOf(api.discover_local_state(
                NodeState(hostname=api.hostname))),
            desired_configuration=desired,
            current_cluster_state=EMPTY)
        expected = Sequentially(changes=[])
        self.assertEqual(expected, result)

    def test_proxy_needs_creating(self):
        """
        ``P2PNodeDeployer.calculate_necessary_state_changes`` returns a
        ``IStateChange``, specifically a ``SetProxies`` with a list of
        ``Proxy`` objects. One for each port exposed by ``Application``\ s
        hosted on a remote nodes.
        """
        fake_docker = FakeDockerClient(units={})
        api = P2PNodeDeployer(u'node2.example.com',
                              create_volume_service(self),
                              docker_client=fake_docker,
                              network=make_memory_network())
        expected_destination_port = 1001
        expected_destination_host = u'node1.example.com'
        port = Port(internal_port=3306,
                    external_port=expected_destination_port)
        application = Application(
            name=b'mysql-hybridcluster',
            image=DockerImage(repository=u'clusterhq/mysql',
                              tag=u'release-14.0'),
            ports=frozenset([port]),
        )

        nodes = frozenset([
            Node(
                hostname=expected_destination_host,
                applications=frozenset([application])
            )
        ])

        desired = Deployment(nodes=nodes)
        result = api.calculate_necessary_state_changes(
            self.successResultOf(api.discover_local_state(
                NodeState(hostname=api.hostname))),
            desired_configuration=desired, current_cluster_state=EMPTY)
        proxy = Proxy(ip=expected_destination_host,
                      port=expected_destination_port)
        expected = Sequentially(changes=[SetProxies(ports=frozenset([proxy]))])
        self.assertEqual(expected, result)

    def test_proxy_empty(self):
        """
        ``P2PNodeDeployer.calculate_necessary_state_changes`` returns a
        ``SetProxies`` instance containing an empty `proxies`
        list if there are no remote applications that need proxies.
        """
        network = make_memory_network()
        network.create_proxy_to(ip=u'192.0.2.100', port=3306)

        api = P2PNodeDeployer(u'node2.example.com',
                              create_volume_service(self),
                              docker_client=FakeDockerClient(),
                              network=network)
        desired = Deployment(nodes=frozenset())
        result = api.calculate_necessary_state_changes(
            self.successResultOf(api.discover_local_state(
                NodeState(hostname=api.hostname))),
            desired_configuration=desired, current_cluster_state=EMPTY)
        expected = Sequentially(changes=[SetProxies(ports=frozenset())])
        self.assertEqual(expected, result)

    def test_open_port_needs_creating(self):
        """
        ``P2PNodeDeployer.calculate_necessary_state_changes`` returns a
        ``IStateChange``, specifically a ``OpenPorts`` with a list of
        ports to open. One for each port exposed by ``Application``\ s
        hosted on this node.
        """
        fake_docker = FakeDockerClient(units={})
        unit = Unit(name=u'mysql-hybridcluster',
                    container_name=u'mysql-hybridcluster',
                    container_image=u'clusterhq/mysql:release-14.0',
                    activation_state=u'active',
                    ports=frozenset([PortMap(
                        external_port=1001,
                        internal_port=3306,
                        )]),
                    )

        fake_docker = FakeDockerClient(units={unit.name: unit})

        api = P2PNodeDeployer(u'node2.example.com',
                              create_volume_service(self),
                              docker_client=fake_docker,
                              network=make_memory_network())
        expected_destination_port = 1001
        port = Port(internal_port=3306,
                    external_port=expected_destination_port)
        application = Application(
            name=b'mysql-hybridcluster',
            image=DockerImage(repository=u'clusterhq/mysql',
                              tag=u'release-14.0'),
            ports=[port],
        )

        nodes = [
            Node(
                hostname=api.hostname,
                applications=[application]
            )
        ]

        desired = Deployment(nodes=nodes)
        result = api.calculate_necessary_state_changes(
            self.successResultOf(api.discover_local_state(
                NodeState(hostname=api.hostname))),
            desired_configuration=desired, current_cluster_state=EMPTY)
        expected = Sequentially(changes=[
            OpenPorts(ports=[OpenPort(port=expected_destination_port)])])
        self.assertEqual(expected, result)

    def test_open_ports_empty(self):
        """
        ``P2PNodeDeployer.calculate_necessary_state_changes`` returns a
        ``OpenPorts`` instance containing an empty `ports`
        list if there are no local applications that need open_ports.
        """
        network = make_memory_network()
        network.open_port(port=3306)

        api = P2PNodeDeployer(u'node2.example.com',
                              create_volume_service(self),
                              docker_client=FakeDockerClient(),
                              network=network)
        desired = Deployment(nodes=[])
        result = api.calculate_necessary_state_changes(
            self.successResultOf(api.discover_local_state(
                NodeState(hostname=api.hostname))),

            desired_configuration=desired, current_cluster_state=EMPTY)
        expected = Sequentially(changes=[OpenPorts(ports=[])])
        self.assertEqual(expected, result)

    def test_application_needs_stopping(self):
        """
        ``P2PNodeDeployer.calculate_necessary_state_changes`` specifies that an
        application must be stopped when it is running but not desired.
        """
        unit = Unit(name=u'site-example.com',
                    container_name=u'site-example.com',
                    container_image=u'flocker/wordpress:v1.0.0',
                    activation_state=u'active')

        fake_docker = FakeDockerClient(units={unit.name: unit})
        api = P2PNodeDeployer(u'node.example.com', create_volume_service(self),
                              docker_client=fake_docker,
                              network=make_memory_network())
        desired = Deployment(nodes=frozenset())
        result = api.calculate_necessary_state_changes(
            self.successResultOf(api.discover_local_state(
                NodeState(hostname=u"node.example.com"))),
            desired_configuration=desired,
            current_cluster_state=EMPTY)
        to_stop = StopApplication(application=Application(
            name=unit.name, image=DockerImage.from_string(
                unit.container_image)))
        expected = Sequentially(changes=[InParallel(changes=[to_stop])])
        self.assertEqual(expected, result)

    def test_application_needs_starting(self):
        """
        ``P2PNodeDeployer.calculate_necessary_state_changes`` specifies that an
        application must be started when it is desired on the given node but
        not running.
        """
        fake_docker = FakeDockerClient(units={})
        api = P2PNodeDeployer(u'node.example.com', create_volume_service(self),
                              docker_client=fake_docker,
                              network=make_memory_network())
        application = Application(
            name=b'mysql-hybridcluster',
            image=DockerImage(repository=u'clusterhq/flocker',
                              tag=u'release-14.0')
        )

        nodes = frozenset([
            Node(
                hostname=u'node.example.com',
                applications=frozenset([application])
            )
        ])

        desired = Deployment(nodes=nodes)
        result = api.calculate_necessary_state_changes(
            self.successResultOf(api.discover_local_state(
                NodeState(hostname=api.hostname))),
            desired_configuration=desired,
            current_cluster_state=EMPTY)
        expected = Sequentially(changes=[InParallel(
            changes=[StartApplication(application=application,
                                      hostname="node.example.com")])])
        self.assertEqual(expected, result)

    def test_only_this_node(self):
        """
        ``P2PNodeDeployer.calculate_necessary_state_changes`` does not specify
        that an application must be started if the desired changes apply
        to a different node.
        """
        fake_docker = FakeDockerClient(units={})
        api = P2PNodeDeployer(u'node.example.com', create_volume_service(self),
                              docker_client=fake_docker,
                              network=make_memory_network())
        application = Application(
            name=b'mysql-hybridcluster',
            image=DockerImage(repository=u'clusterhq/flocker',
                              tag=u'release-14.0')
        )

        nodes = frozenset([
            Node(
                hostname=u'node1.example.net',
                applications=frozenset([application])
            )
        ])

        desired = Deployment(nodes=nodes)
        result = api.calculate_necessary_state_changes(
            self.successResultOf(api.discover_local_state(
                NodeState(hostname=api.hostname))),
            desired_configuration=desired,
            current_cluster_state=EMPTY)
        expected = Sequentially(changes=[])
        self.assertEqual(expected, result)

    def test_no_change_needed(self):
        """
        ``P2PNodeDeployer.calculate_necessary_state_changes`` does not specify
        that an application must be started or stopped if the desired
        configuration is the same as the current configuration.
        """
        unit = Unit(name=u'mysql-hybridcluster',
                    container_name=u'mysql-hybridcluster',
                    container_image=u'clusterhq/mysql:latest',
                    activation_state=u'active',
                    )

        fake_docker = FakeDockerClient(units={unit.name: unit})
        api = P2PNodeDeployer(u'node.example.com', create_volume_service(self),
                              docker_client=fake_docker,
                              network=make_memory_network())

        application = Application(
            name=u'mysql-hybridcluster',
            image=DockerImage(repository=u'clusterhq/mysql',
                              tag=u'latest'),
            ports=frozenset(),
        )

        nodes = frozenset([
            Node(
                hostname=u'node.example.com',
                applications=frozenset([application])
            )
        ])

        desired = Deployment(nodes=nodes)
        result = api.calculate_necessary_state_changes(
            self.successResultOf(api.discover_local_state(
                NodeState(hostname=api.hostname))),
            desired_configuration=desired,
            current_cluster_state=EMPTY)
        expected = Sequentially(changes=[])
        self.assertEqual(expected, result)

    def test_node_not_described(self):
        """
        ``P2PNodeDeployer.calculate_necessary_state_changes`` specifies that
        all applications on a node must be stopped if the desired
        configuration does not include that node.
        """
        unit = Unit(name=u'mysql-hybridcluster',
                    container_name='mysql-hybridcluster',
                    container_image=u'clusterhq/mysql:latest',
                    activation_state=u'active')

        fake_docker = FakeDockerClient(units={unit.name: unit})
        api = P2PNodeDeployer(u'node.example.com', create_volume_service(self),
                              docker_client=fake_docker,
                              network=make_memory_network())
        desired = Deployment(nodes=frozenset())
        result = api.calculate_necessary_state_changes(
            self.successResultOf(api.discover_local_state(
                NodeState(hostname=api.hostname))),
            desired_configuration=desired,
            current_cluster_state=EMPTY)
        to_stop = StopApplication(
            application=Application(
                name=unit.name,
                image=DockerImage.from_string(unit.container_image)
            )
        )
        expected = Sequentially(changes=[InParallel(changes=[to_stop])])
        self.assertEqual(expected, result)

    def test_volume_created(self):
        """
        ``P2PNodeDeployer.calculate_necessary_state_changes`` specifies that a
        new volume must be created if the desired configuration specifies
        that an application which was previously running nowhere is going
        to be running on *this* node and that application requires a
        volume.
        """
        hostname = u"node1.example.com"

        # The application is not running here - therefore there is no container
        # for it.
        docker = FakeDockerClient(units={})

        # The discovered current configuration of the cluster also reflects
        # this.
        current = Deployment(nodes=frozenset({
            Node(hostname=hostname, applications=frozenset()),
        }))

        api = P2PNodeDeployer(hostname, create_volume_service(self),
                              docker_client=docker,
                              network=make_memory_network())

        node = Node(
            hostname=hostname,
            applications=frozenset({APPLICATION_WITH_VOLUME}),
            manifestations={MANIFESTATION.dataset_id:
                            MANIFESTATION},
        )

        # This completely expresses the configuration for a cluster of one node
        # with one application which requires a volume.  It's the state we
        # should get to with the changes calculated below.
        desired = Deployment(nodes=frozenset({node}))

        changes = api.calculate_necessary_state_changes(
            self.successResultOf(api.discover_local_state(
                NodeState(hostname=api.hostname))),
            desired_configuration=desired,
            current_cluster_state=current,
        )

        volume = APPLICATION_WITH_VOLUME.volume

        expected = Sequentially(changes=[
            InParallel(changes=[CreateDataset(dataset=volume.dataset)]),
            InParallel(changes=[StartApplication(
                application=APPLICATION_WITH_VOLUME,
                hostname=hostname)])])
        self.assertEqual(expected, changes)

    def test_dataset_deleted(self):
        """
        ``P2PNodeDeployer.calculate_necessary_state_changes`` specifies that a
        dataset must be deleted if the desired configuration specifies
        that the dataset has the ``deleted`` attribute set to True.

        Note that for now this happens regardless of whether the node
        actually has the dataset, since the deployer doesn't know about
        replicas... see FLOC-1240.
        """
        docker = FakeDockerClient(units={})
        node = Node(
            hostname=u"10.1.1.1",
            manifestations={MANIFESTATION.dataset_id:
                            MANIFESTATION},
        )
        current = Deployment(nodes=[node])

        volume_service = create_volume_service(self)
        self.successResultOf(volume_service.create(
            volume_service.get(_to_volume_name(DATASET_ID))))

        api = P2PNodeDeployer(
            node.hostname,
            volume_service, docker_client=docker,
            network=make_memory_network()
        )
        desired = current.update_node(node.transform(
            ("manifestations", DATASET_ID, "dataset", "deleted"), True))

        changes = api.calculate_necessary_state_changes(
            self.successResultOf(api.discover_local_state(
                NodeState(hostname=api.hostname))),
            desired_configuration=desired,
            current_cluster_state=current,
        )

        expected = Sequentially(changes=[
            InParallel(changes=[DeleteDataset(dataset=DATASET.set(
                "deleted", True))])
            ])
        self.assertEqual(expected, changes)

    def test_deletion_after_application_stop(self):
        """
        ``P2PNodeDeployer.calculate_necessary_state_changes`` ensures dataset
        deletion happens after application stop phase to make sure nothing
        is using the deleted dataset.
        """
        unit = Unit(name=u'site-example.com',
                    container_name=u'site-example.com',
                    container_image=u'flocker/wordpress:v1.0.0',
                    activation_state=u'active')

        docker = FakeDockerClient(units={unit.name: unit})
        node = Node(
            hostname=u"10.1.1.1",
            manifestations={MANIFESTATION.dataset_id:
                            MANIFESTATION},
        )
        current = Deployment(nodes=[node])

        volume_service = create_volume_service(self)
        self.successResultOf(volume_service.create(
            volume_service.get(_to_volume_name(DATASET_ID))))

        api = P2PNodeDeployer(
            node.hostname,
            volume_service, docker_client=docker,
            network=make_memory_network()
        )
        desired = current.update_node(node.transform(
            ("manifestations", DATASET_ID, "dataset", "deleted"), True))

        changes = api.calculate_necessary_state_changes(
            self.successResultOf(api.discover_local_state(
                NodeState(hostname=api.hostname))),
            desired_configuration=desired,
            current_cluster_state=current,
        )

        to_stop = StopApplication(application=Application(
            name=unit.name, image=DockerImage.from_string(
                unit.container_image)))
        expected = Sequentially(changes=[
            InParallel(changes=[to_stop]),
            InParallel(changes=[DeleteDataset(dataset=DATASET.set(
                "deleted", True))])
            ])
        self.assertEqual(expected, changes)

    def test_volume_wait(self):
        """
        ``P2PNodeDeployer.calculate_necessary_state_changes`` specifies that
        the volume for an application which was previously running on
        another node must be waited for, in anticipation of that node
        handing it off to us.
        """
        # The application is not running here - therefore there is no container
        # for it.
        docker = FakeDockerClient(units={})

        node = Node(
            hostname=u"node1.example.com",
            applications=frozenset(),
        )
        another_node = Node(
            hostname=u"node2.example.com",
            applications=frozenset({DISCOVERED_APPLICATION_WITH_VOLUME}),
            manifestations={MANIFESTATION.dataset_id: MANIFESTATION},
        )

        # The discovered current configuration of the cluster reveals the
        # application is running somewhere else.
        current = Deployment(nodes=frozenset([node, another_node]))

        api = P2PNodeDeployer(
            node.hostname,
            create_volume_service(self), docker_client=docker,
            network=make_memory_network()
        )

        desired = Deployment(nodes=frozenset({
            Node(hostname=node.hostname,
                 applications=frozenset({APPLICATION_WITH_VOLUME}),
                 manifestations={MANIFESTATION.dataset_id:
                                 MANIFESTATION}),
            Node(hostname=another_node.hostname,
                 applications=frozenset()),
        }))

        changes = api.calculate_necessary_state_changes(
            self.successResultOf(api.discover_local_state(
                NodeState(hostname=api.hostname))),
            desired_configuration=desired,
            current_cluster_state=current,
        )

        volume = APPLICATION_WITH_VOLUME.volume

        expected = Sequentially(changes=[
            InParallel(changes=[WaitForDataset(dataset=volume.dataset)]),
            InParallel(changes=[ResizeDataset(dataset=volume.dataset)]),
            InParallel(changes=[StartApplication(
                application=APPLICATION_WITH_VOLUME,
                hostname="node1.example.com")])])
        self.assertEqual(expected, changes)

    def test_volume_handoff(self):
        """
        ``P2PNodeDeployer.calculate_necessary_state_changes`` specifies that
        the volume for an application which was previously running on this
        node but is now running on another node must be handed off.
        """
        # The application is running here.
        unit = Unit(
            name=APPLICATION_WITH_VOLUME_NAME,
            container_name=APPLICATION_WITH_VOLUME_NAME,
            container_image=APPLICATION_WITH_VOLUME_IMAGE,
            activation_state=u'active'
        )
        docker = FakeDockerClient(units={unit.name: unit})

        node = Node(
            hostname=u"node1.example.com",
            applications=frozenset({DISCOVERED_APPLICATION_WITH_VOLUME}),
            manifestations={MANIFESTATION.dataset_id:
                            MANIFESTATION},
        )
        another_node = Node(
            hostname=u"node2.example.com",
            applications=frozenset(),
        )

        # The discovered current configuration of the cluster reveals the
        # application is running here.
        current = Deployment(nodes=frozenset([node, another_node]))

        volume_service = create_volume_service(self)
        self.successResultOf(volume_service.create(
            volume_service.get(_to_volume_name(DATASET_ID))))

        api = P2PNodeDeployer(
            node.hostname,
            volume_service, docker_client=docker,
            network=make_memory_network()
        )

        desired = Deployment(nodes=frozenset({
            Node(hostname=node.hostname,
                 applications=frozenset()),
            Node(hostname=another_node.hostname,
                 applications=frozenset({APPLICATION_WITH_VOLUME}),
                 manifestations={MANIFESTATION.dataset_id:
                                 MANIFESTATION}),
        }))

        changes = api.calculate_necessary_state_changes(
            self.successResultOf(api.discover_local_state(
                NodeState(hostname=api.hostname))),
            desired_configuration=desired,
            current_cluster_state=current,
        )

        volume = APPLICATION_WITH_VOLUME.volume

        expected = Sequentially(changes=[
            InParallel(changes=[PushDataset(
                dataset=volume.dataset, hostname=another_node.hostname)]),
            InParallel(changes=[StopApplication(
                application=Application(name=APPLICATION_WITH_VOLUME_NAME,
                                        image=DockerImage.from_string(
                                            unit.container_image
                                        )),)]),
            InParallel(changes=[HandoffDataset(
                dataset=volume.dataset, hostname=another_node.hostname)]),
        ])
        self.assertEqual(expected, changes)

    def test_no_volume_changes(self):
        """
        ``P2PNodeDeployer.calculate_necessary_state_changes`` specifies no
        work for the volume if an application which was previously running
        on this node continues to run on this node.
        """
        volume_service = create_volume_service(self)
        node_path = self.successResultOf(volume_service.create(
            volume_service.get(
                _to_volume_name(DATASET.dataset_id))
            )
        ).get_filesystem().get_path()

        # The application is running here.
        unit = Unit(
            name=APPLICATION_WITH_VOLUME_NAME,
            container_name=APPLICATION_WITH_VOLUME_NAME,
            container_image=APPLICATION_WITH_VOLUME_IMAGE,
            volumes=frozenset([DockerVolume(
                container_path=APPLICATION_WITH_VOLUME_MOUNTPOINT,
                node_path=node_path)]),
            activation_state=u'active'
        )
        docker = FakeDockerClient(units={unit.name: unit})

        current_node = NodeState(
            hostname=u"node1.example.com",
            applications=frozenset({APPLICATION_WITH_VOLUME}),
            manifestations={MANIFESTATION.dataset_id:
                            MANIFESTATION},
        )
        desired_node = Node(
            hostname=u"node1.example.com",
            applications=frozenset({APPLICATION_WITH_VOLUME}),
            manifestations={MANIFESTATION.dataset_id:
                            MANIFESTATION},
        )
        another_node = Node(
            hostname=u"node2.example.com",
            applications=frozenset(),
        )

        # The discovered current configuration of the cluster reveals the
        # application is running here.
        current = DeploymentState(
            nodes=[current_node, NodeState(hostname=another_node.hostname)])
        desired = Deployment(nodes=frozenset([desired_node, another_node]))

        api = P2PNodeDeployer(
            current_node.hostname,
            volume_service, docker_client=docker,
            network=make_memory_network()
        )

        changes = api.calculate_necessary_state_changes(
            self.successResultOf(api.discover_local_state(current_node)),
            desired_configuration=desired,
            current_cluster_state=current,
        )

        expected = Sequentially(changes=[])
        self.assertEqual(expected, changes)

    def test_volume_resize(self):
        """
        ``P2PNodeDeployer.calculate_necessary_state_changes`` specifies that a
        volume will be resized if an application which was previously
        running on this node continues to run on this node but specifies a
        dataset maximum_size that differs to the existing dataset
        size. The Application will also be restarted.
        """
        volume_service = create_volume_service(self)
        node_path = self.successResultOf(volume_service.create(
            volume_service.get(
                _to_volume_name(DATASET.dataset_id))
            )
        ).get_filesystem().get_path()

        unit = Unit(
            name=APPLICATION_WITH_VOLUME_NAME,
            container_name=APPLICATION_WITH_VOLUME_NAME,
            container_image=APPLICATION_WITH_VOLUME_IMAGE,
            volumes=frozenset([DockerVolume(
                container_path=APPLICATION_WITH_VOLUME_MOUNTPOINT,
                node_path=node_path)]),
            activation_state=u'active'
        )
        docker = FakeDockerClient(units={unit.name: unit})

        current_node = Node(
            hostname=u"node1.example.com",
            applications=frozenset({APPLICATION_WITH_VOLUME}),
            manifestations={MANIFESTATION.dataset_id: MANIFESTATION},
        )
        desired_node = Node(
            hostname=u"node1.example.com",
            applications=frozenset({APPLICATION_WITH_VOLUME_SIZE}),
            manifestations={MANIFESTATION_WITH_SIZE.dataset_id:
                            MANIFESTATION_WITH_SIZE},
        )
        another_node = Node(
            hostname=u"node2.example.com",
            applications=frozenset(),
        )

        # The discovered current configuration of the cluster reveals the
        # application is running here.
        current = Deployment(nodes=frozenset([current_node, another_node]))
        desired = Deployment(nodes=frozenset([desired_node, another_node]))

        api = P2PNodeDeployer(
            current_node.hostname,
            volume_service, docker_client=docker,
            network=make_memory_network()
        )

        changes = api.calculate_necessary_state_changes(
            self.successResultOf(api.discover_local_state(
                NodeState(hostname=api.hostname))),
            desired_configuration=desired,
            current_cluster_state=current,
        )

        expected = Sequentially(changes=[
            InParallel(
                changes=[ResizeDataset(
                    dataset=APPLICATION_WITH_VOLUME_SIZE.volume.dataset,
                    )]
            ),
            InParallel(
                changes=[Sequentially(
                    changes=[
                        StopApplication(application=APPLICATION_WITH_VOLUME),
                        StartApplication(
                            application=APPLICATION_WITH_VOLUME_SIZE,
                            hostname=u'node1.example.com')
                    ])]
            )])
        self.assertEqual(expected, changes)

    def test_volume_resized_before_move(self):
        """
        ``P2PNodeDeployer.calculate_necessary_state_changes`` specifies that a
        volume will be resized if an application which was previously
        running on this node is to be relocated to a different node but
        specifies a volume maximum_size that differs to the existing
        volume size. The volume will be resized before moving.
        """
        volume_service = create_volume_service(self)
        node_path = self.successResultOf(volume_service.create(
            volume_service.get(
                _to_volume_name(DATASET.dataset_id))
            )
        ).get_filesystem().get_path()

        unit = Unit(
            name=APPLICATION_WITH_VOLUME_NAME,
            container_name=APPLICATION_WITH_VOLUME_NAME,
            container_image=APPLICATION_WITH_VOLUME_IMAGE,
            volumes=frozenset([DockerVolume(
                container_path=APPLICATION_WITH_VOLUME_MOUNTPOINT,
                node_path=node_path)]),
            activation_state=u'active'
        )
        docker = FakeDockerClient(units={unit.name: unit})

        current_nodes = [
            Node(
                hostname=u"node1.example.com",
                applications=frozenset({APPLICATION_WITH_VOLUME}),
                manifestations={MANIFESTATION.dataset_id: MANIFESTATION},
            ),
            Node(
                hostname=u"node2.example.com",
                applications=frozenset(),
            )
        ]
        desired_nodes = [
            Node(
                hostname=u"node2.example.com",
                applications=frozenset({APPLICATION_WITH_VOLUME_SIZE}),
                manifestations={MANIFESTATION_WITH_SIZE.dataset_id:
                                MANIFESTATION_WITH_SIZE},
            ),
            Node(
                hostname=u"node1.example.com",
                applications=frozenset(),
            )
        ]

        # The discovered current configuration of the cluster reveals the
        # application is running here.
        current = Deployment(nodes=frozenset(current_nodes))
        desired = Deployment(nodes=frozenset(desired_nodes))

        api = P2PNodeDeployer(
            u"node1.example.com",
            volume_service, docker_client=docker,
            network=make_memory_network()
        )

        changes = api.calculate_necessary_state_changes(
            self.successResultOf(api.discover_local_state(
                NodeState(hostname=api.hostname))),
            desired_configuration=desired,
            current_cluster_state=current,
        )

        volume = APPLICATION_WITH_VOLUME_SIZE.volume

        # expected is: resize volume, push, stop application, handoff
        expected = Sequentially(changes=[
            InParallel(
                changes=[ResizeDataset(dataset=volume.dataset)],
            ),
            InParallel(
                changes=[PushDataset(
                    dataset=volume.dataset,
                    hostname=u'node2.example.com')]
            ),
            InParallel(
                changes=[
                    StopApplication(application=APPLICATION_WITH_VOLUME)
                ]
            ),
            InParallel(
                changes=[HandoffDataset(
                    dataset=volume.dataset,
                    hostname=u'node2.example.com')]
            )])
        self.assertEqual(expected, changes)

    def test_metadata_does_not_cause_restarts(self):
        """
        ``P2PNodeDeployer.calculate_necessary_state_changes`` indicates no
        action necessary if the configuration has metadata for a dataset
        that is a volume.

        Current cluster state lacks metadata, so we want to verify no
        erroneous restarts are suggested.
        """
        volume_service = create_volume_service(self)
        node_path = self.successResultOf(volume_service.create(
            volume_service.get(
                _to_volume_name(DATASET.dataset_id))
            )
        ).get_filesystem().get_path()

        unit = Unit(
            name=APPLICATION_WITH_VOLUME_NAME,
            container_name=APPLICATION_WITH_VOLUME_NAME,
            container_image=APPLICATION_WITH_VOLUME_IMAGE,
            volumes=frozenset([DockerVolume(
                container_path=APPLICATION_WITH_VOLUME_MOUNTPOINT,
                node_path=node_path)]),
            activation_state=u'active'
        )
        docker = FakeDockerClient(units={unit.name: unit})

        current_nodes = [
            NodeState(
                hostname=u"node1.example.com",
                applications={APPLICATION_WITH_VOLUME},
                manifestations={MANIFESTATION.dataset_id: MANIFESTATION},
            ),
        ]
        manifestation_with_metadata = MANIFESTATION.transform(
            ["dataset", "metadata"], {u"xyz": u"u"})

        desired_nodes = [
            Node(
                hostname=u"node1.example.com",
                applications={APPLICATION_WITH_VOLUME.transform(
                    ["volume", "manifestation"], manifestation_with_metadata)},
                manifestations={MANIFESTATION.dataset_id:
                                manifestation_with_metadata},
            ),
        ]

        # The discovered current configuration of the cluster reveals the
        # application is running here.
        current = DeploymentState(nodes=current_nodes)
        desired = Deployment(nodes=desired_nodes)

        api = P2PNodeDeployer(
            u"node1.example.com",
            volume_service, docker_client=docker,
            network=make_memory_network()
        )

        changes = api.calculate_necessary_state_changes(
            self.successResultOf(api.discover_local_state(current_nodes[0])),
            desired_configuration=desired,
            current_cluster_state=current,
        )
        self.assertEqual(changes, Sequentially(changes=[]))

    def test_volume_max_size_preserved_after_move(self):
        """
        ``P2PNodeDeployer.calculate_necessary_state_changes`` specifies that a
        volume will be resized if an application which was previously
        running on this node is to be relocated to a different node but
        specifies a volume maximum_size that differs to the existing
        volume size. The volume on the new target node will be resized
        after it has been received.
        """
        docker = FakeDockerClient(units={})

        node = Node(
            hostname=u"node1.example.com",
            applications=frozenset(),
        )
        another_node = Node(
            hostname=u"node2.example.com",
            applications=frozenset({APPLICATION_WITH_VOLUME}),
            manifestations={MANIFESTATION.dataset_id: MANIFESTATION},
        )

        current = Deployment(nodes=frozenset([node, another_node]))

        api = P2PNodeDeployer(
            node.hostname,
            create_volume_service(self), docker_client=docker,
            network=make_memory_network()
        )

        desired = Deployment(nodes=frozenset({
            Node(hostname=node.hostname,
                 applications=frozenset({APPLICATION_WITH_VOLUME_SIZE}),
                 manifestations={MANIFESTATION_WITH_SIZE.dataset_id:
                                 MANIFESTATION_WITH_SIZE}),
            Node(hostname=another_node.hostname,
                 applications=frozenset()),
        }))

        changes = api.calculate_necessary_state_changes(
            self.successResultOf(api.discover_local_state(
                NodeState(hostname=api.hostname))),
            desired_configuration=desired,
            current_cluster_state=current,
        )

        volume = APPLICATION_WITH_VOLUME_SIZE.volume

        expected = Sequentially(changes=[
            InParallel(changes=[WaitForDataset(dataset=volume.dataset)]),
            InParallel(changes=[ResizeDataset(dataset=volume.dataset)]),
            InParallel(changes=[StartApplication(
                application=APPLICATION_WITH_VOLUME_SIZE,
                hostname="node1.example.com")])])
        self.assertEqual(expected, changes)

    def test_local_not_running_applications_restarted(self):
        """
        Applications that are not running but are supposed to be on the local
        node are added to the list of applications to restart.
        """
        unit = Unit(name=u'mysql-hybridcluster',
                    container_name=u'mysql-hybridcluster',
                    container_image=u'clusterhq/mysql:latest',
                    activation_state=u'inactive')

        fake_docker = FakeDockerClient(units={unit.name: unit})
        api = P2PNodeDeployer(u'n.example.com',
                              create_volume_service(self),
                              docker_client=fake_docker,
                              network=make_memory_network())
        application = Application(
            name=b'mysql-hybridcluster',
            image=DockerImage(repository=u'clusterhq/flocker',
                              tag=u'release-14.0')
        )
        nodes = frozenset([
            Node(
                hostname=u'n.example.com',
                applications=frozenset([application])
            )
        ])
        desired = Deployment(nodes=nodes)
        result = api.calculate_necessary_state_changes(
            self.successResultOf(api.discover_local_state(
                NodeState(hostname=api.hostname))),
            desired_configuration=desired,
            current_cluster_state=EMPTY)

        expected = Sequentially(changes=[InParallel(changes=[
            Sequentially(changes=[StopApplication(application=application),
                                  StartApplication(application=application,
                                                   hostname="n.example.com")]),
        ])])
        self.assertEqual(expected, result)

    def test_not_local_not_running_applications_stopped(self):
        """
        Applications that are not running and are supposed to be on the local
        node are added to the list of applications to stop.
        """
        unit = Unit(name=u'mysql-hybridcluster',
                    container_name=u'mysql-hybridcluster',
                    container_image=u'flocker/mysql:latest',
                    activation_state=u'inactive')

        fake_docker = FakeDockerClient(units={unit.name: unit})
        api = P2PNodeDeployer(
            u'example.com',
            create_volume_service(self), docker_client=fake_docker,
            network=make_memory_network())

        desired = Deployment(nodes=frozenset())
        result = api.calculate_necessary_state_changes(
            self.successResultOf(api.discover_local_state(
                NodeState(hostname=api.hostname))),
            desired_configuration=desired,
            current_cluster_state=EMPTY)
        to_stop = Application(
            name=unit.name,
            image=DockerImage.from_string(unit.container_image),
            running=False,
        )
        expected = Sequentially(changes=[InParallel(changes=[
            StopApplication(application=to_stop)])])
        self.assertEqual(expected, result)

    def test_handoff_precedes_wait(self):
        """
        Volume handoffs happen before volume waits, to prevent deadlocks
        between two nodes that are swapping volumes.
        """
        # The application is running here.
        unit = Unit(
            name=APPLICATION_WITH_VOLUME_NAME,
            container_name=APPLICATION_WITH_VOLUME_NAME,
            activation_state=u'active',
            container_image=APPLICATION_WITH_VOLUME_IMAGE,
        )
        docker = FakeDockerClient(units={unit.name: unit})
        volume = APPLICATION_WITH_VOLUME.volume
        volume2 = AttachedVolume(
            manifestation=Manifestation(
                dataset=Dataset(
                    dataset_id=unicode(uuid4()),
                    metadata=pmap({"name": "another"})),
                primary=True),
            mountpoint=FilePath(b"/blah"))

        another_application = Application(
            name=u"another",
            image=DockerImage(repository=u'clusterhq/postgresql',
                              tag=u'9.1'),
            volume=volume2,
            links=frozenset(),
        )
        discovered_another_application = Application(
            name=u"another",
            image=DockerImage.from_string(u'clusterhq/postgresql:9.1'),
            volume=volume2,
        )

        node = Node(
            hostname=u"node1.example.com",
            applications=frozenset({DISCOVERED_APPLICATION_WITH_VOLUME}),
            manifestations={MANIFESTATION.dataset_id: MANIFESTATION},
        )
        another_node = Node(
            hostname=u"node2.example.com",
            applications=frozenset({discovered_another_application}),
            manifestations={volume2.manifestation.dataset_id:
                            volume2.manifestation},
        )

        # The discovered current configuration of the cluster reveals the
        # application is running here, and another application is running
        # at the other node.
        current = Deployment(nodes=frozenset([node, another_node]))

        volume_service = create_volume_service(self)
        self.successResultOf(volume_service.create(
            volume_service.get(_to_volume_name(DATASET_ID))))

        api = P2PNodeDeployer(
            node.hostname,
            volume_service, docker_client=docker,
            network=make_memory_network()
        )

        # We're swapping the location of applications:
        desired = Deployment(nodes=frozenset({
            Node(hostname=node.hostname,
                 applications=frozenset({another_application}),
                 manifestations={volume2.manifestation.dataset_id:
                                 volume2.manifestation}),
            Node(hostname=another_node.hostname,
                 applications=frozenset({APPLICATION_WITH_VOLUME}),
                 manifestations={MANIFESTATION.dataset_id:
                                 MANIFESTATION}),
        }))

        changes = api.calculate_necessary_state_changes(
            self.successResultOf(api.discover_local_state(
                NodeState(hostname=api.hostname))),
            desired_configuration=desired,
            current_cluster_state=current,
        )

        expected = Sequentially(changes=[
            InParallel(changes=[PushDataset(
                dataset=volume.dataset, hostname=another_node.hostname)]),
            InParallel(changes=[StopApplication(
                application=Application(name=APPLICATION_WITH_VOLUME_NAME,
                                        image=DockerImage.from_string(
                                            u'clusterhq/postgresql:9.1'),),)]),
            InParallel(changes=[HandoffDataset(
                dataset=volume.dataset, hostname=another_node.hostname)]),
            InParallel(changes=[WaitForDataset(dataset=volume2.dataset)]),
            InParallel(changes=[ResizeDataset(dataset=volume2.dataset)]),
            InParallel(changes=[
                StartApplication(application=another_application,
                                 hostname="node1.example.com")]),
        ])
        self.assertEqual(expected, changes)

    def test_restart_application_once_only(self):
        """
        An ``Application`` will only be added once to the list of applications
        to restart even if there are different reasons to restart it (it is
        not running and its setup has changed).
        """
        unit = Unit(
            name=u'postgres-example',
            container_name=u'postgres-example',
            container_image=u'clusterhq/postgres:latest',
            activation_state=u'inactive'
        )
        docker = FakeDockerClient(units={unit.name: unit})

        api = P2PNodeDeployer(
            u'node1.example.com',
            create_volume_service(self), docker_client=docker,
            network=make_memory_network()
        )

        old_postgres_app = Application(
            name=u'postgres-example',
            image=DockerImage.from_string(u'clusterhq/postgres:latest'),
            volume=None
        )

        new_postgres_app = Application(
            name=u'postgres-example',
            image=DockerImage.from_string(u'docker/postgres:latest'),
            volume=AttachedVolume(
                manifestation=Manifestation(
                    dataset=Dataset(dataset_id=u"342342"),
                    primary=True),
                mountpoint=FilePath(b'/var/lib/data')),
        )

        node = Node(
            hostname=u"node1.example.com",
            applications=frozenset({old_postgres_app}),
        )

        desired = Deployment(nodes=frozenset({
            Node(hostname=node.hostname,
                 applications=frozenset({new_postgres_app}),
                 manifestations={
                     new_postgres_app.volume.manifestation.dataset_id:
                     new_postgres_app.volume.manifestation}),
        }))
        result = api.calculate_necessary_state_changes(
            self.successResultOf(api.discover_local_state(
                NodeState(hostname=api.hostname))),
            desired_configuration=desired,
            current_cluster_state=EMPTY,
        )

        expected = Sequentially(changes=[
            InParallel(changes=[
                CreateDataset(dataset=new_postgres_app.volume.dataset)]),
            InParallel(changes=[
                Sequentially(changes=[
                    StopApplication(application=new_postgres_app),
                    StartApplication(application=new_postgres_app,
                                     hostname=u'node1.example.com')
                ])
            ])
        ])
        self.assertEqual(expected, result)

    def test_app_with_changed_image_restarted(self):
        """
        An ``Application`` running on a given node that has a different image
        specified in the desired state to the image used by the application now
        is added to the list of applications to restart.
        """
        unit = Unit(
            name=u'postgres-example',
            container_name=u'postgres-example',
            container_image=u'clusterhq/postgres:latest',
            activation_state=u'active'
        )
        docker = FakeDockerClient(units={unit.name: unit})

        api = P2PNodeDeployer(
            u'node1.example.com',
            create_volume_service(self), docker_client=docker,
            network=make_memory_network()
        )

        old_postgres_app = Application(
            name=u'postgres-example',
            image=DockerImage.from_string(u'clusterhq/postgres:latest'),
            volume=None
        )

        new_postgres_app = Application(
            name=u'postgres-example',
            image=DockerImage.from_string(u'docker/postgres:latest'),
            volume=None
        )

        node = Node(
            hostname=u"node1.example.com",
            applications=frozenset({old_postgres_app}),
        )

        desired = Deployment(nodes=frozenset({
            Node(hostname=node.hostname,
                 applications=frozenset({new_postgres_app})),
        }))
        result = api.calculate_necessary_state_changes(
            self.successResultOf(api.discover_local_state(
                NodeState(hostname=api.hostname))),
            desired_configuration=desired,
            current_cluster_state=EMPTY,
        )

        expected = Sequentially(changes=[InParallel(changes=[
            Sequentially(changes=[
                StopApplication(application=old_postgres_app),
                StartApplication(application=new_postgres_app,
                                 hostname="node1.example.com")
                ]),
        ])])

        self.assertEqual(expected, result)

    def test_app_with_changed_ports_restarted(self):
        """
        An ``Application`` running on a given node that has different port
        exposures specified in the desired state to the ports exposed by the
        application's current state is added to the list of applications to
        restart.
        """
        unit = Unit(
            name=u'postgres-example',
            container_name=u'postgres-example',
            container_image=u'clusterhq/postgres:latest',
            ports=frozenset([PortMap(
                internal_port=5432,
                external_port=50432
            )]),
            activation_state=u'active'
        )
        docker = FakeDockerClient(units={unit.name: unit})
        network = make_memory_network()
        network.open_port(50432)

        api = P2PNodeDeployer(
            u'node1.example.com',
            create_volume_service(self), docker_client=docker,
            network=network,
        )

        old_postgres_app = Application(
            name=u'postgres-example',
            image=DockerImage.from_string(u'clusterhq/postgres:latest'),
            volume=None,
            ports=frozenset([Port(
                internal_port=5432,
                external_port=50432
            )])
        )

        new_postgres_app = Application(
            name=u'postgres-example',
            image=DockerImage.from_string(u'clusterhq/postgres:latest'),
            volume=None,
            ports=frozenset([Port(
                internal_port=5433,
                external_port=50433
            )])
        )

        node = Node(
            hostname=u"node1.example.com",
            applications=frozenset({old_postgres_app}),
        )

        desired = Deployment(nodes=frozenset({
            Node(hostname=node.hostname,
                 applications=frozenset({new_postgres_app})),
        }))
        result = api.calculate_necessary_state_changes(
            self.successResultOf(api.discover_local_state(
                NodeState(hostname=api.hostname))),
            desired_configuration=desired,
            current_cluster_state=EMPTY,
        )

        expected = Sequentially(changes=[
            OpenPorts(ports=[OpenPort(port=50433)]),
            InParallel(changes=[
                Sequentially(changes=[
                    StopApplication(application=old_postgres_app),
                    StartApplication(application=new_postgres_app,
                                     hostname="node1.example.com")
                ]),
            ]),
        ])

        self.assertEqual(expected, result)

    def test_app_with_changed_links_restarted(self):
        """
        An ``Application`` running on a given node that has different links
        specified in the desired state to the links specified by the
        application's current state is added to the list of applications to
        restart.
        """
        docker = FakeDockerClient()

        api = P2PNodeDeployer(
            u'node1.example.com',
            create_volume_service(self), docker_client=docker,
            network=make_memory_network()
        )

        old_wordpress_app = Application(
            name=u'wordpress-example',
            image=DockerImage.from_string(u'clusterhq/wordpress:latest'),
            volume=None,
            links=frozenset([
                Link(
                    local_port=5432, remote_port=50432, alias='POSTGRES'
                )
            ])
        )

        postgres_app = Application(
            name=u'postgres-example',
            image=DockerImage.from_string(u'clusterhq/postgres:latest')
        )

        StartApplication(hostname=u'node1.example.com',
                         application=postgres_app).run(api)

        StartApplication(hostname=u'node1.example.com',
                         application=old_wordpress_app).run(api)

        new_wordpress_app = Application(
            name=u'wordpress-example',
            image=DockerImage.from_string(u'clusterhq/wordpress:latest'),
            volume=None,
            links=frozenset([
                Link(
                    local_port=5432, remote_port=51432, alias='POSTGRES'
                )
            ])
        )

        desired = Deployment(nodes=frozenset({
            Node(hostname=u'node1.example.com',
                 applications=frozenset({new_wordpress_app, postgres_app})),
        }))
        result = api.calculate_necessary_state_changes(
            self.successResultOf(api.discover_local_state(
                NodeState(hostname=api.hostname))),
            desired_configuration=desired,
            current_cluster_state=EMPTY,
        )

        expected = Sequentially(changes=[InParallel(changes=[
            Sequentially(changes=[
                StopApplication(application=old_wordpress_app),
                StartApplication(application=new_wordpress_app,
                                 hostname="node1.example.com")
                ]),
        ])])

        self.assertEqual(expected, result)


class DeployerCalculateNecessaryStateChangesDatasetOnlyTests(
        SynchronousTestCase):
    """
    Tests for ``P2PNodeDeployer.calculate_necessary_state_changes`` when only
    datasets are involved which are not attached to applications.
    """
    def test_dataset_created(self):
        """
        ``P2PNodeDeployer.calculate_necessary_state_changes`` specifies that a
        new dataset must be created if the desired configuration specifies
        that a dataset that previously existed nowhere is going to be on
        this node.
        """
        hostname = u"node1.example.com"

        current = Deployment(nodes=frozenset({
            Node(hostname=hostname),
        }))

        api = P2PNodeDeployer(
            hostname,
            create_volume_service(self),
            docker_client=FakeDockerClient(units={}),
            network=make_memory_network()
        )

        node = Node(
            hostname=hostname,
            manifestations={MANIFESTATION.dataset_id: MANIFESTATION},
        )
        desired = Deployment(nodes=frozenset({node}))

        changes = api.calculate_necessary_state_changes(
            self.successResultOf(api.discover_local_state(
                NodeState(hostname=api.hostname))),
            desired_configuration=desired,
            current_cluster_state=current,
        )

        expected = Sequentially(changes=[
            InParallel(changes=[CreateDataset(
                dataset=MANIFESTATION.dataset)])])
        self.assertEqual(expected, changes)

    def test_dataset_wait(self):
        """
        ``P2PNodeDeployer.calculate_necessary_state_changes`` specifies that
        the dataset previously stored on another node must be waited for,
        in anticipation of that node handing it off to us.
        """
        docker = FakeDockerClient(units={})

        node = Node(
            hostname=u"node1.example.com",
            applications=frozenset(),
        )
        another_node = Node(
            hostname=u"node2.example.com",
            manifestations={MANIFESTATION.dataset_id: MANIFESTATION},
        )

        current = Deployment(nodes=frozenset([node, another_node]))

        api = P2PNodeDeployer(
            node.hostname,
            create_volume_service(self), docker_client=docker,
            network=make_memory_network()
        )

        desired = Deployment(nodes=frozenset({
            Node(hostname=node.hostname,
                 manifestations={MANIFESTATION.dataset_id: MANIFESTATION}),
            Node(hostname=another_node.hostname),
        }))

        changes = api.calculate_necessary_state_changes(
            self.successResultOf(api.discover_local_state(
                NodeState(hostname=api.hostname))),
            desired_configuration=desired,
            current_cluster_state=current,
        )

        expected = Sequentially(changes=[
            InParallel(changes=[
                WaitForDataset(dataset=MANIFESTATION.dataset)]),
            InParallel(changes=[
                ResizeDataset(dataset=MANIFESTATION.dataset)])])
        self.assertEqual(expected, changes)

    def test_dataset_handoff(self):
        """
        ``P2PNodeDeployer.calculate_necessary_state_changes`` specifies that
        the dataset which was previously hosted on this node but is now
        supposed to be on another node must be handed off.
        """
        docker = FakeDockerClient(units={})

        node = Node(
            hostname=u"node1.example.com",
            manifestations={MANIFESTATION.dataset_id: MANIFESTATION},
        )
        another_node = Node(
            hostname=u"node2.example.com",
        )

        current = Deployment(nodes=frozenset([node, another_node]))

        volume_service = create_volume_service(self)
        self.successResultOf(volume_service.create(
            volume_service.get(_to_volume_name(DATASET_ID))))

        api = P2PNodeDeployer(
            node.hostname,
            volume_service, docker_client=docker,
            network=make_memory_network()
        )

        desired = Deployment(nodes=frozenset({
            Node(hostname=node.hostname),
            Node(hostname=another_node.hostname,
                 manifestations={MANIFESTATION.dataset_id: MANIFESTATION})}))

        changes = api.calculate_necessary_state_changes(
            self.successResultOf(api.discover_local_state(
                NodeState(hostname=api.hostname))),
            desired_configuration=desired,
            current_cluster_state=current,
        )

        dataset = MANIFESTATION.dataset

        expected = Sequentially(changes=[
            InParallel(changes=[PushDataset(
                dataset=dataset, hostname=another_node.hostname)]),
            InParallel(changes=[HandoffDataset(
                dataset=dataset, hostname=another_node.hostname)]),
        ])
        self.assertEqual(expected, changes)

    def test_no_dataset_changes(self):
        """
        ``P2PNodeDeployer.calculate_necessary_state_changes`` specifies no
        work for the dataset if it was and continues to be on the node.
        """
        volume_service = create_volume_service(self)
        self.successResultOf(volume_service.create(
            volume_service.get(_to_volume_name(DATASET_ID))))

        docker = FakeDockerClient(units={})

        current_node = Node(
            hostname=u"node1.example.com",
            manifestations={MANIFESTATION.dataset_id: MANIFESTATION},
        )
        desired_node = current_node

        current = Deployment(nodes=frozenset([current_node]))
        desired = Deployment(nodes=frozenset([desired_node]))

        api = P2PNodeDeployer(
            current_node.hostname,
            volume_service, docker_client=docker,
            network=make_memory_network()
        )

        changes = api.calculate_necessary_state_changes(
            self.successResultOf(api.discover_local_state(
                NodeState(hostname=api.hostname))),
            desired_configuration=desired,
            current_cluster_state=current,
        )

        expected = Sequentially(changes=[])
        self.assertEqual(expected, changes)

    def test_dataset_resize(self):
        """
        ``P2PNodeDeployer.calculate_necessary_state_changes`` specifies that a
        dataset will be resized if a dataset which was previously hosted
        on this node continues to be on this node but specifies a dataset
        maximum_size that differs to the existing dataset size.
        """
        volume_service = create_volume_service(self)
        self.successResultOf(volume_service.create(
            volume_service.get(_to_volume_name(DATASET_ID))))

        docker = FakeDockerClient(units={})

        current_node = Node(
            hostname=u"node1.example.com",
            manifestations={MANIFESTATION.dataset_id: MANIFESTATION},
        )
        desired_node = Node(
            hostname=u"node1.example.com",
            manifestations={MANIFESTATION_WITH_SIZE.dataset_id:
                            MANIFESTATION_WITH_SIZE},
        )

        current = Deployment(nodes=frozenset([current_node]))
        desired = Deployment(nodes=frozenset([desired_node]))

        api = P2PNodeDeployer(
            current_node.hostname,
            volume_service, docker_client=docker,
            network=make_memory_network()
        )

        changes = api.calculate_necessary_state_changes(
            self.successResultOf(api.discover_local_state(
                NodeState(hostname=api.hostname))),
            desired_configuration=desired,
            current_cluster_state=current,
        )

        expected = Sequentially(changes=[
            InParallel(
                changes=[ResizeDataset(
                    dataset=APPLICATION_WITH_VOLUME_SIZE.volume.dataset,
                    )]
            )
        ])
        self.assertEqual(expected, changes)

    def test_dataset_resized_before_move(self):
        """
        ``P2PNodeDeployer.calculate_necessary_state_changes`` specifies that a
        dataset will be resized if it is to be relocated to a different
        node but specifies a maximum_size that differs to the existing
        size. The dataset will be resized before moving.
        """
        volume_service = create_volume_service(self)
        self.successResultOf(volume_service.create(
            volume_service.get(_to_volume_name(DATASET_ID))))

        docker = FakeDockerClient(units={})

        current_nodes = [
            Node(
                hostname=u"node1.example.com",
                manifestations={MANIFESTATION.dataset_id: MANIFESTATION},
            ),
            Node(
                hostname=u"node2.example.com",
            )
        ]
        desired_nodes = [
            Node(
                hostname=u"node1.example.com",
            ),
            Node(
                hostname=u"node2.example.com",
                manifestations={MANIFESTATION_WITH_SIZE.dataset_id:
                                MANIFESTATION_WITH_SIZE},
            ),
        ]

        current = Deployment(nodes=frozenset(current_nodes))
        desired = Deployment(nodes=frozenset(desired_nodes))

        api = P2PNodeDeployer(
            u"node1.example.com",
            volume_service, docker_client=docker,
            network=make_memory_network()
        )

        changes = api.calculate_necessary_state_changes(
            self.successResultOf(api.discover_local_state(
                NodeState(hostname=api.hostname))),
            desired_configuration=desired,
            current_cluster_state=current,
        )

        dataset = MANIFESTATION_WITH_SIZE.dataset

        # expected is: resize, push, handoff
        expected = Sequentially(changes=[
            InParallel(
                changes=[ResizeDataset(dataset=dataset)],
            ),
            InParallel(
                changes=[PushDataset(
                    dataset=dataset,
                    hostname=u'node2.example.com')]
            ),
            InParallel(
                changes=[HandoffDataset(
                    dataset=dataset,
                    hostname=u'node2.example.com')]
            )])
        self.assertEqual(expected, changes)

    def test_dataset_max_size_preserved_after_move(self):
        """
        ``P2PNodeDeployer.calculate_necessary_state_changes`` specifies that a
        dataset will be resized if it is to be relocated to a different
        node but specifies a maximum_size that differs to the existing
        size. The dataset on the new target node will be resized after it
        has been received.
        """
        volume_service = create_volume_service(self)
        docker = FakeDockerClient(units={})

        current_nodes = [
            Node(
                hostname=u"node1.example.com",
                manifestations={MANIFESTATION.dataset_id: MANIFESTATION},
            ),
            Node(
                hostname=u"node2.example.com",
            )
        ]

        desired_nodes = [
            Node(
                hostname=u"node1.example.com",
            ),
            Node(
                hostname=u"node2.example.com",
                manifestations={MANIFESTATION_WITH_SIZE.dataset_id:
                                MANIFESTATION_WITH_SIZE},
            ),
        ]

        current = Deployment(nodes=frozenset(current_nodes))
        desired = Deployment(nodes=frozenset(desired_nodes))

        api = P2PNodeDeployer(
            u"node2.example.com",
            volume_service, docker_client=docker,
            network=make_memory_network()
        )

        changes = api.calculate_necessary_state_changes(
            self.successResultOf(api.discover_local_state(
                NodeState(hostname=api.hostname))),
            desired_configuration=desired,
            current_cluster_state=current,
        )

        dataset = MANIFESTATION_WITH_SIZE.dataset

        expected = Sequentially(changes=[
            InParallel(changes=[WaitForDataset(dataset=dataset)]),
            InParallel(changes=[ResizeDataset(dataset=dataset)]),
        ])
        self.assertEqual(expected, changes)


class SetProxiesTests(SynchronousTestCase):
    """
    Tests for ``SetProxies``.
    """
    def test_proxies_added(self):
        """
        Proxies which are required are added.
        """
        fake_network = make_memory_network()
        api = P2PNodeDeployer(
            u'example.com',
            create_volume_service(self), docker_client=FakeDockerClient(),
            network=fake_network)

        expected_proxy = Proxy(ip=u'192.0.2.100', port=3306)
        d = SetProxies(ports=[expected_proxy]).run(api)
        self.successResultOf(d)
        self.assertEqual(
            [expected_proxy],
            fake_network.enumerate_proxies()
        )

    def test_proxies_removed(self):
        """
        Proxies which are no longer required on the node are removed.
        """
        fake_network = make_memory_network()
        fake_network.create_proxy_to(ip=u'192.0.2.100', port=3306)
        api = P2PNodeDeployer(
            u'example.com',
            create_volume_service(self), docker_client=FakeDockerClient(),
            network=fake_network)

        d = SetProxies(ports=[]).run(api)
        self.successResultOf(d)
        self.assertEqual(
            [],
            fake_network.enumerate_proxies()
        )

    def test_desired_proxies_remain(self):
        """
        Proxies which exist on the node and which are still required are not
        removed.
        """
        fake_network = make_memory_network()

        # A proxy which will be removed
        fake_network.create_proxy_to(ip=u'192.0.2.100', port=3306)
        # And some proxies which are still required
        required_proxy1 = fake_network.create_proxy_to(ip=u'192.0.2.101',
                                                       port=3306)
        required_proxy2 = fake_network.create_proxy_to(ip=u'192.0.2.101',
                                                       port=8080)

        api = P2PNodeDeployer(
            u'example.com',
            create_volume_service(self), docker_client=FakeDockerClient(),
            network=fake_network)

        d = SetProxies(ports=[required_proxy1, required_proxy2]).run(api)

        self.successResultOf(d)
        self.assertEqual(
            set([required_proxy1, required_proxy2]),
            set(fake_network.enumerate_proxies())
        )

    def test_delete_proxy_errors_as_errbacks(self):
        """
        Exceptions raised in `delete_proxy` operations are reported as
        failures in the returned deferred.
        """
        fake_network = make_memory_network()
        fake_network.create_proxy_to(ip=u'192.0.2.100', port=3306)
        fake_network.delete_proxy = lambda proxy: 1/0

        api = P2PNodeDeployer(
            u'example.com',
            create_volume_service(self), docker_client=FakeDockerClient(),
            network=fake_network)

        d = SetProxies(ports=[]).run(api)
        exception = self.failureResultOf(d, FirstError)
        self.assertIsInstance(
            exception.value.subFailure.value,
            ZeroDivisionError
        )
        self.flushLoggedErrors(ZeroDivisionError)

    def test_create_proxy_errors_as_errbacks(self):
        """
        Exceptions raised in `create_proxy_to` operations are reported as
        failures in the returned deferred.
        """
        fake_network = make_memory_network()
        fake_network.create_proxy_to = lambda ip, port: 1/0

        api = P2PNodeDeployer(
            u'example.com',
            create_volume_service(self), docker_client=FakeDockerClient(),
            network=fake_network)

        d = SetProxies(ports=[Proxy(ip=u'192.0.2.100', port=3306)]).run(api)
        exception = self.failureResultOf(d, FirstError)
        self.assertIsInstance(
            exception.value.subFailure.value,
            ZeroDivisionError
        )
        self.flushLoggedErrors(ZeroDivisionError)

    def test_create_proxy_errors_all_logged(self):
        """
        Exceptions raised in `create_proxy_to` operations are all logged.
        """
        fake_network = make_memory_network()
        fake_network.create_proxy_to = lambda ip, port: 1/0

        api = P2PNodeDeployer(
            u'example.com',
            create_volume_service(self), docker_client=FakeDockerClient(),
            network=fake_network)

        d = SetProxies(
            ports=[Proxy(ip=u'192.0.2.100', port=3306),
                   Proxy(ip=u'192.0.2.101', port=3306),
                   Proxy(ip=u'192.0.2.102', port=3306)]
        ).run(api)

        self.failureResultOf(d, FirstError)

        failures = self.flushLoggedErrors(ZeroDivisionError)
        self.assertEqual(3, len(failures))


class OpenPortsTests(SynchronousTestCase):
    """
    Tests for ``OpenPorts``.
    """
    def test_open_ports_added(self):
        """
        Porst which are required are opened.
        """
        fake_network = make_memory_network()
        api = P2PNodeDeployer(
            u'example.com',
            create_volume_service(self), docker_client=FakeDockerClient(),
            network=fake_network)

        expected_open_port = OpenPort(port=3306)
        d = OpenPorts(ports=[expected_open_port]).run(api)
        self.successResultOf(d)
        self.assertEqual(
            [expected_open_port],
            fake_network.enumerate_open_ports()
        )

    def test_open_ports_removed(self):
        """
        Open ports which are no longer required on the node are closed.
        """
        fake_network = make_memory_network()
        fake_network.open_port(port=3306)
        api = P2PNodeDeployer(
            u'example.com',
            create_volume_service(self), docker_client=FakeDockerClient(),
            network=fake_network)

        d = OpenPorts(ports=[]).run(api)
        self.successResultOf(d)
        self.assertEqual(
            [],
            fake_network.enumerate_proxies()
        )

    def test_desired_open_ports_remain(self):
        """
        Open ports which exist on the node and which are still required are not
        removed.
        """
        fake_network = make_memory_network()

        # A open_port which will be removed
        fake_network.open_port(port=3305)
        # And some open ports which are still required
        required_open_port_1 = fake_network.open_port(port=3306)
        required_open_port_2 = fake_network.open_port(port=8080)

        api = P2PNodeDeployer(
            u'example.com',
            create_volume_service(self), docker_client=FakeDockerClient(),
            network=fake_network)

        state_change = OpenPorts(
            ports=[required_open_port_1, required_open_port_2])
        d = state_change.run(api)

        self.successResultOf(d)
        self.assertEqual(
            set([required_open_port_1, required_open_port_2]),
            set(fake_network.enumerate_open_ports())
        )

    def test_delete_open_port_errors_as_errbacks(self):
        """
        Exceptions raised in `delete_open_port` operations are reported as
        failures in the returned deferred.
        """
        fake_network = make_memory_network()
        fake_network.open_port(port=3306)
        fake_network.delete_open_port = lambda open_port: 1/0

        api = P2PNodeDeployer(
            u'example.com',
            create_volume_service(self), docker_client=FakeDockerClient(),
            network=fake_network)

        d = OpenPorts(ports=[]).run(api)
        exception = self.failureResultOf(d, FirstError)
        self.assertIsInstance(
            exception.value.subFailure.value,
            ZeroDivisionError
        )
        self.flushLoggedErrors(ZeroDivisionError)

    def test_open_port_errors_as_errbacks(self):
        """
        Exceptions raised in `open_port` operations are reported as
        failures in the returned deferred.
        """
        fake_network = make_memory_network()
        fake_network.open_port = lambda port: 1/0

        api = P2PNodeDeployer(
            u'example.com',
            create_volume_service(self), docker_client=FakeDockerClient(),
            network=fake_network)

        d = OpenPorts(ports=[OpenPort(port=3306)]).run(api)
        exception = self.failureResultOf(d, FirstError)
        self.assertIsInstance(
            exception.value.subFailure.value,
            ZeroDivisionError
        )
        self.flushLoggedErrors(ZeroDivisionError)

    def test_open_ports_errors_all_logged(self):
        """
        Exceptions raised in `OpenPorts` operations are all logged.
        """
        fake_network = make_memory_network()
        fake_network.open_port = lambda port: 1/0

        api = P2PNodeDeployer(
            u'example.com',
            create_volume_service(self), docker_client=FakeDockerClient(),
            network=fake_network)

        d = OpenPorts(
            ports=[OpenPort(port=3306),
                   OpenPort(port=3307),
                   OpenPort(port=3308)]
        ).run(api)

        self.failureResultOf(d, FirstError)

        failures = self.flushLoggedErrors(ZeroDivisionError)
        self.assertEqual(3, len(failures))


class ChangeNodeStateTests(SynchronousTestCase):
    """
    Tests for ``change_node_state``.

    XXX: Some of these tests are exercising code which has now been
    refactored into ``IStateChange`` objects. As such they can be
    refactored to not be based on side-effects. See
    https://clusterhq.atlassian.net/browse/FLOC-321
    """
    def test_applications_stopped(self):
        """
        Existing applications which are not in the desired configuration are
        stopped.
        """
        unit = Unit(name=u'mysql-hybridcluster',
                    container_name=u'mysql-hybridcluster',
                    container_image=u'clusterhq/mysql:5.6.17',
                    activation_state=u'active')
        fake_docker = FakeDockerClient(units={unit.name: unit})
        api = P2PNodeDeployer(u'node.example.com',
                              create_volume_service(self),
                              docker_client=fake_docker,
                              network=make_memory_network())
        desired = Deployment(nodes=frozenset())

        d = change_node_state(api, desired_configuration=desired,
                              current_cluster_state=EMPTY)
        d.addCallback(lambda _: api.discover_local_state(
            NodeState(hostname=api.hostname)))

        self.assertEqual(NodeState(hostname=u'node.example.com'),
                         self.successResultOf(d))

    def test_applications_started(self):
        """
        Applications which are in the desired configuration are started.
        """
        fake_docker = FakeDockerClient(units={})
        api = P2PNodeDeployer(u'node.example.com',
                              create_volume_service(self),
                              docker_client=fake_docker,
                              network=make_memory_network())
        expected_application_name = u'mysql-hybridcluster'
        application = Application(
            name=expected_application_name,
            image=DockerImage(repository=u'clusterhq/flocker',
                              tag=u'release-14.0'),
            links=frozenset(),
        )

        nodes = frozenset([
            Node(
                hostname=u'node.example.com',
                applications=frozenset([application])
            )
        ])

        desired = Deployment(nodes=nodes)
        d = change_node_state(api, desired_configuration=desired,
                              current_cluster_state=EMPTY)
        d.addCallback(lambda _: api.discover_local_state(
            NodeState(hostname=api.hostname)))

        expected_application = Application(name=expected_application_name,
                                           image=DockerImage(
                                               repository=u'clusterhq/flocker',
                                               tag=u'release-14.0'),)
        self.assertEqual(
            NodeState(hostname=u'node.example.com',
                      applications=[expected_application]),
            self.successResultOf(d))

    def test_result(self):
        """
        The result of calling ``change_node_state()`` is the result of calling
        ``run()`` on the result of ``calculate_necessary_state_changes``.
        """
        deferred = Deferred()
        api = P2PNodeDeployer(u'node.example.com',
                              create_volume_service(self),
                              docker_client=FakeDockerClient(),
                              network=make_memory_network())
        self.patch(
            api,
            "calculate_necessary_state_changes",
            lambda *args, **kwargs: succeed(
                ControllableAction(result=deferred)
            )
        )
        result = change_node_state(api, desired_configuration=EMPTY,
                                   current_cluster_state=EMPTY)
        deferred.callback(123)
        self.assertEqual(self.successResultOf(result), 123)

    def test_deployer(self):
        """
        The result of ``calculate_necessary_state_changes`` is called with the
        deployer.
        """
        change = ControllableAction(result=succeed(None))
        api = P2PNodeDeployer(u'node.example.com',
                              create_volume_service(self),
                              docker_client=FakeDockerClient(),
                              network=make_memory_network())
        self.patch(api, "calculate_necessary_state_changes",
                   lambda *args, **kwargs: succeed(change))
        change_node_state(api, desired_configuration=EMPTY,
                          current_cluster_state=EMPTY)
        self.assertIs(change.deployer, api)

    def test_arguments(self):
        """
        The passed in arguments are passed on in turn to
        ``calculate_necessary_state_changes``.
        """
        desired = Deployment(nodes=frozenset())
        state = Deployment(nodes=frozenset())
        api = P2PNodeDeployer(u'node.example.com',
                              create_volume_service(self),
                              docker_client=FakeDockerClient(),
                              network=make_memory_network())
        local = object()
        api.discover_local_state = lambda node_state: succeed(local)
        arguments = []

        def calculate(local_state, desired_configuration,
                      current_cluster_state):
            arguments.extend([local_state, desired_configuration,
                              current_cluster_state])
            return succeed(ControllableAction(result=succeed(None)))
        api.calculate_necessary_state_changes = calculate
        change_node_state(api, desired, state)
        self.assertEqual(arguments, [local, desired, state])


class CreateDatasetTests(SynchronousTestCase):
    """
    Tests for ``CreateDataset``.
    """
    def test_creates(self):
        """
        ``CreateDataset.run()`` creates the named volume.
        """
        volume_service = create_volume_service(self)
        deployer = P2PNodeDeployer(
            u'example.com',
            volume_service,
            docker_client=FakeDockerClient(),
            network=make_memory_network())
        volume = APPLICATION_WITH_VOLUME.volume
        create = CreateDataset(dataset=volume.dataset)
        create.run(deployer)
        self.assertIn(
            volume_service.get(_to_volume_name(volume.dataset.dataset_id)),
            list(self.successResultOf(volume_service.enumerate())))

    def test_creates_respecting_size(self):
        """
        ``CreateDataset.run()`` creates the named volume with a ``VolumeSize``
        instance respecting the maximum_size passed in from the
        ``AttachedVolume``.
        """
        EXPECTED_SIZE_BYTES = 1024 * 1024 * 100
        EXPECTED_SIZE = VolumeSize(maximum_size=EXPECTED_SIZE_BYTES)

        volume_service = create_volume_service(self)
        deployer = P2PNodeDeployer(
            u'example.com',
            volume_service,
            docker_client=FakeDockerClient(),
            network=make_memory_network())
        volume = APPLICATION_WITH_VOLUME_SIZE.volume
        create = CreateDataset(dataset=volume.dataset)
        create.run(deployer)
        enumerated_volumes = list(
            self.successResultOf(volume_service.enumerate())
        )
        expected_volume = volume_service.get(
            _to_volume_name(volume.dataset.dataset_id), size=EXPECTED_SIZE
        )
        self.assertIn(expected_volume, enumerated_volumes)
        self.assertEqual(expected_volume.size, EXPECTED_SIZE)

    def test_return(self):
        """
        ``CreateDataset.run()`` returns a ``Deferred`` that fires with the
        created volume.
        """
        deployer = P2PNodeDeployer(
            u'example.com',
            create_volume_service(self),
            docker_client=FakeDockerClient(),
            network=make_memory_network())
        volume = APPLICATION_WITH_VOLUME.volume
        create = CreateDataset(dataset=volume.dataset)
        result = self.successResultOf(create.run(deployer))
        self.assertEqual(result, deployer.volume_service.get(
            _to_volume_name(volume.dataset.dataset_id)))


class DeleteDatasetTests(TestCase):
    """
    Tests for ``DeleteDataset``.
    """
    def setUp(self):
        self.volume_service = create_volume_service(self)
        self.deployer = P2PNodeDeployer(
            u'example.com',
            self.volume_service,
            docker_client=FakeDockerClient(),
            network=make_memory_network())

        id1 = unicode(uuid4())
        self.volume1 = self.volume_service.get(_to_volume_name(id1))
        id2 = unicode(uuid4())
        self.volume2 = self.volume_service.get(_to_volume_name(id2))
        self.successResultOf(self.volume_service.create(self.volume1))
        self.successResultOf(self.volume_service.create(self.volume2))

    def test_deletes(self):
        """
        ``DeleteDataset.run()`` deletes volumes whose ``dataset_id`` matches
        the one the instance was created with.
        """
        delete = DeleteDataset(
            dataset=Dataset(dataset_id=self.volume2.name.dataset_id))
        self.successResultOf(delete.run(self.deployer))

        self.assertEqual(
            list(self.successResultOf(self.volume_service.enumerate())),
            [self.volume1])

    @validate_logging(
        lambda test, logger: logger.flush_tracebacks(CustomException))
    def test_failed_create(self, logger):
        """
        Failed deletions of volumes does not result in a failed result from
        ``DeleteDataset.run()``.

        The traceback is, however, logged.
        """
        self.patch(self.volume_service.pool, "destroy",
                   lambda fs: fail(CustomException()))
        self.patch(_deploy, "_logger", logger)
        delete = DeleteDataset(
            dataset=Dataset(dataset_id=self.volume2.name.dataset_id))
        self.successResultOf(delete.run(self.deployer))


class ResizeVolumeTests(TestCase):
    """
    Tests for ``ResizeVolume``.
    """
    def test_sets_size(self):
        """
        ``ResizeVolume.run`` changes the maximum size of the named volume.
        """
        size = VolumeSize(maximum_size=1234567890)
        volume_service = create_volume_service(self)
        volume_name = VolumeName(namespace=u"default", dataset_id=u"myvol")
        volume = volume_service.get(volume_name)
        d = volume_service.create(volume)

        def created(ignored):
            dataset = Dataset(
                dataset_id=volume_name.dataset_id,
                maximum_size=size.maximum_size,
            )
            change = ResizeDataset(dataset=dataset)
            deployer = P2PNodeDeployer(
                u'example.com',
                volume_service, docker_client=FakeDockerClient(),
                network=make_memory_network())
            return change.run(deployer)
        d.addCallback(created)

        def resized(ignored):
            # enumerate re-loads size data from the system
            # get does not.
            # so use enumerate.
            return volume_service.pool.enumerate()
        d.addCallback(resized)

        def got_filesystems(filesystems):
            (filesystem,) = filesystems
            self.assertEqual(size, filesystem.size)
        d.addCallback(resized)
        return d


class WaitForVolumeTests(SynchronousTestCase):
    """
    Tests for ``WaitForVolume``.
    """
    def test_waits(self):
        """
        ``WaitForVolume.run()`` waits for the named volume.
        """
        volume_service = create_volume_service(self)
        result = []

        def wait(name):
            result.append(name)
        self.patch(volume_service, "wait_for_volume", wait)
        deployer = P2PNodeDeployer(
            u'example.com',
            volume_service,
            docker_client=FakeDockerClient(),
            network=make_memory_network())
        wait = WaitForDataset(
            dataset=APPLICATION_WITH_VOLUME.volume.dataset)
        wait.run(deployer)
        self.assertEqual(result,
                         [VolumeName(namespace=u"default",
                                     dataset_id=DATASET.dataset_id)])

    def test_return(self):
        """
        ``WaitVolume.run()`` returns a ``Deferred`` that fires when the
        named volume is available.
        """
        result = Deferred()
        volume_service = create_volume_service(self)
        self.patch(volume_service, "wait_for_volume", lambda name: result)
        deployer = P2PNodeDeployer(
            u'example.com',
            volume_service,
            docker_client=FakeDockerClient(),
            network=make_memory_network())
        wait = WaitForDataset(dataset=APPLICATION_WITH_VOLUME.volume.dataset)
        wait_result = wait.run(deployer)
        self.assertIs(wait_result, result)


class HandoffVolumeTests(SynchronousTestCase):
    """
    Tests for ``HandoffVolume``.
    """
    def test_handoff(self):
        """
        ``HandoffVolume.run()`` hands off the named volume to the given
        destination nodex.
        """
        volume_service = create_volume_service(self)
        hostname = b"dest.example.com"

        result = []

        def _handoff(volume, destination):
            result.extend([volume, destination])
        self.patch(volume_service, "handoff", _handoff)
        deployer = P2PNodeDeployer(
            u'example.com',
            volume_service,
            docker_client=FakeDockerClient(),
            network=make_memory_network())
        handoff = HandoffDataset(
            dataset=APPLICATION_WITH_VOLUME.volume.dataset,
            hostname=hostname)
        handoff.run(deployer)
        self.assertEqual(
            result,
            [volume_service.get(_to_volume_name(DATASET.dataset_id)),
             RemoteVolumeManager(standard_node(hostname))])

    def test_return(self):
        """
        ``HandoffVolume.run()`` returns the result of
        ``VolumeService.handoff``.
        """
        result = Deferred()
        volume_service = create_volume_service(self)
        self.patch(volume_service, "handoff",
                   lambda volume, destination: result)
        deployer = P2PNodeDeployer(
            u'example.com',
            volume_service,
            docker_client=FakeDockerClient(),
            network=make_memory_network())
        handoff = HandoffDataset(
            dataset=APPLICATION_WITH_VOLUME.volume.dataset,
            hostname=b"dest.example.com")
        handoff_result = handoff.run(deployer)
        self.assertIs(handoff_result, result)


class PushVolumeTests(SynchronousTestCase):
    """
    Tests for ``PushVolume``.
    """
    def test_push(self):
        """
        ``PushVolume.run()`` pushes the named volume to the given destination
        node.
        """
        volume_service = create_volume_service(self)
        hostname = b"dest.example.com"

        result = []

        def _push(volume, destination):
            result.extend([volume, destination])
        self.patch(volume_service, "push", _push)
        deployer = P2PNodeDeployer(
            u'example.com',
            volume_service,
            docker_client=FakeDockerClient(),
            network=make_memory_network())
        push = PushDataset(
            dataset=APPLICATION_WITH_VOLUME.volume.dataset,
            hostname=hostname)
        push.run(deployer)
        self.assertEqual(
            result,
            [volume_service.get(_to_volume_name(DATASET.dataset_id)),
             RemoteVolumeManager(standard_node(hostname))])

    def test_return(self):
        """
        ``PushVolume.run()`` returns the result of
        ``VolumeService.push``.
        """
        result = Deferred()
        volume_service = create_volume_service(self)
        self.patch(volume_service, "push",
                   lambda volume, destination: result)
        deployer = P2PNodeDeployer(
            u'example.com',
            volume_service,
            docker_client=FakeDockerClient(),
            network=make_memory_network())
        push = PushDataset(
            dataset=APPLICATION_WITH_VOLUME.volume.dataset,
            hostname=b"dest.example.com")
        push_result = push.run(deployer)
        self.assertIs(push_result, result)


class P2PNodeDeployerInterfaceTests(ideployer_tests_factory(
        lambda test: P2PNodeDeployer(u"localhost",
                                     create_volume_service(test),
                                     FakeDockerClient(),
                                     make_memory_network()))):
    """
    ``IDeployer`` tests for ``P2PNodeDeployer``.
    """


class ControllableDeployerInterfaceTests(
        ideployer_tests_factory(
            lambda test: ControllableDeployer(
                hostname=u"192.0.2.123",
                local_states=[succeed(NodeState(hostname=u'192.0.2.123'))],
                calculated_actions=[InParallel(changes=[])],
            )
        )
):
    """
    ``IDeployer`` tests for ``ControllableDeployer``.
    """<|MERGE_RESOLUTION|>--- conflicted
+++ resolved
@@ -703,7 +703,6 @@
 DISCOVERED_APPLICATION_WITH_VOLUME = APPLICATION_WITH_VOLUME
 
 
-<<<<<<< HEAD
 class DeployerDiscoverStateTests(SynchronousTestCase):
     """
     Tests for ``P2PNodeDeployer.discover_state``.
@@ -720,16 +719,17 @@
             docker_client=FakeDockerClient(units={}),
             network=make_memory_network(),
         )
+        known_local_state = NodeState(hostname=api.hostname)
+
+        old_result = api.discover_local_state(known_local_state)
+        new_result = api.discover_state(known_local_state)
         self.assertEqual(
-            (self.successResultOf(api.discover_local_state()),),
-            self.successResultOf(api.discover_state())
-        )
-
-
-class DeployerDiscoverNodeConfigurationTests(SynchronousTestCase):
-=======
+            (self.successResultOf(old_result),),
+            self.successResultOf(new_result)
+        )
+
+
 class WillBeDeletedSoonDeployerDiscoveryTests(SynchronousTestCase):
->>>>>>> 0b76470c
     """
     Tests for ``P2PNodeDeployer.discover_local_state``.
 
