--- conflicted
+++ resolved
@@ -278,22 +278,16 @@
         d = DeferredContext(self.deployer.discover_local_state())
 
         def got_local_state(local_state):
-<<<<<<< HEAD
-            with LOG_SEND_TO_CONTROL_SERVICE(
-                    self.fsm.logger, connection=self.client) as context:
-                self.client.callRemote(
-                    NodeStateCommand,
-                    node_state=local_state,
-                    eliot_context=context,
-                )
-=======
             # Current cluster state is likely out of date as regards the local
             # state, so update it accordingly:
             self.cluster_state = self.cluster_state.update_node(
                 local_state.to_node()
             )
-            self.client.callRemote(NodeStateCommand, node_state=local_state)
->>>>>>> 60310739
+            with LOG_SEND_TO_CONTROL_SERVICE(
+                    self.fsm.logger, connection=self.client) as context:
+                self.client.callRemote(NodeStateCommand,
+                                       node_state=local_state,
+                                       eliot_context=context)
             action = self.deployer.calculate_necessary_state_changes(
                 local_state, self.configuration, self.cluster_state
             )
