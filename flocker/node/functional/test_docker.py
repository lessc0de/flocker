# Copyright Hybrid Logic Ltd.  See LICENSE file for details.

"""
Functional tests for :module:`flocker.node._docker`.
"""

from __future__ import absolute_import

import time
import socket
from functools import partial

from requests import Response
from docker.errors import APIError
from docker import Client
# Docker-py uses 1.16 API by default, which isn't supported by docker, so force
# the use of the 1.15 API until we upgrade docker in flocker-dev
Client = partial(Client, version="1.15")

from twisted.trial.unittest import TestCase
from twisted.python.filepath import FilePath
from twisted.internet.defer import succeed, gatherResults
from twisted.internet.error import ConnectionRefusedError
from twisted.web.client import ResponseNeverReceived

from treq import request, content

from pyrsistent import PClass, pvector, field


from ...testtools import (
    loop_until, find_free_port, DockerImageBuilder, assertContainsAll,
    random_name)

from ..test.test_docker import ANY_IMAGE, make_idockerclient_tests
from .._docker import (
    DockerClient, PortMap, Environment, NamespacedDockerClient,
    BASE_NAMESPACE, Volume, AddressInUse,
)
from ...control import (
    RestartNever, RestartAlways, RestartOnFailure, DockerImage
)
from ..testtools import (
    if_docker_configured, wait_for_unit_state, require_docker_version
)


def namespace_for_test(test_case):
    return u"ns-" + random_name(test_case)


class IDockerClientTests(make_idockerclient_tests(
        lambda test_case: DockerClient(
            namespace=namespace_for_test(test_case)
        ),
)):
    """
    ``IDockerClient`` tests for ``DockerClient``.
    """
    @if_docker_configured
    def setUp(self):
        pass


class IDockerClientNamespacedTests(make_idockerclient_tests(
        lambda test_case: NamespacedDockerClient(
            namespace=namespace_for_test(test_case)
        )
)):
    """
    ``IDockerClient`` tests for ``NamespacedDockerClient``.
    """
    @if_docker_configured
    def setUp(self):
        pass


class Registry(PClass):
    """
    Describe a Docker image registry.

    :ivar host: The IP address on which the registry is listening.
    :ivar port: The port number on which the registry is listening.
    :ivar name: The name of the container in which the registry is running.
    """
    host = field(mandatory=True, type=bytes, initial=b"127.0.0.1")
    port = field(mandatory=True, type=int)
    name = field(mandatory=True, type=unicode)

    @property
    def repository(self):
        """
        The string to use as an image name prefix to direct Docker to find that
        image in this registry instead of the default.
        """
        return "{host}:{port}".format(host=self.host, port=self.port)


class GenericDockerClientTests(TestCase):
    """
    Functional tests for ``DockerClient`` and other clients that talk to
    real Docker.
    """
    clientException = APIError

    @if_docker_configured
    def setUp(self):
        self.namespacing_prefix = namespace_for_test(self)

    def make_client(self):
        return DockerClient(namespace=self.namespacing_prefix)

    def create_container(self, client, name, image):
        """
        Create (but don't start) a container via the supplied client.

        :param DockerClient client: The Docker API client.
        :param unicode name: The container name.
        :param unicode image: The image name.
        """
        container_name = client._to_container_name(name)
        client._client.create_container(
            name=container_name, image=image)

    def start_container(self, unit_name,
                        image_name=u"openshift/busybox-http-app:latest",
                        ports=None, expected_states=(u'active',),
                        environment=None, volumes=(),
                        mem_limit=None, cpu_shares=None,
                        restart_policy=RestartNever(),
                        command_line=None):
        """
        Start a unit and wait until it reaches the `active` state or the
        supplied `expected_state`.

        :param unicode unit_name: See ``IDockerClient.add``.
        :param unicode image_name: See ``IDockerClient.add``.
        :param list ports: See ``IDockerClient.add``.
        :param expected_states: A sequence of activation states to wait for.
        :param environment: See ``IDockerClient.add``.
        :param volumes: See ``IDockerClient.add``.
        :param mem_limit: See ``IDockerClient.add``.
        :param cpu_shares: See ``IDockerClient.add``.
        :param restart_policy: See ``IDockerClient.add``.
        :param command_line: See ``IDockerClient.add``.

        :return: ``Deferred`` that fires with the ``DockerClient`` when
            the unit reaches the expected state.
        """
        client = self.make_client()
        d = client.add(
            unit_name=unit_name,
            image_name=image_name,
            ports=ports,
            environment=environment,
            volumes=volumes,
            mem_limit=mem_limit,
            cpu_shares=cpu_shares,
            restart_policy=restart_policy,
            command_line=command_line,
        )
        self.addCleanup(client.remove, unit_name)

        d.addCallback(lambda _: wait_for_unit_state(client, unit_name,
                                                    expected_states))
        d.addCallback(lambda _: client)

        return d

    def test_custom_base_url_tcp_http(self):
        """
        ``DockerClient`` instantiated with a custom base URL for a TCP
        connection has a client HTTP url after the connection is made.
        """
        client = DockerClient(base_url=b"tcp://127.0.0.1:2375")
        self.assertEqual(client._client.base_url, b"http://127.0.0.1:2375")

    def test_add_starts_container(self):
        """
        ``DockerClient.add`` starts the container.
        """
        name = random_name(self)
        return self.start_container(name)

    def test_correct_image_used(self):
        """
        ``DockerClient.add`` creates a container with the specified image.
        """
        image_name = u"openshift/busybox-http-app:latest"
        name = random_name(self)
        d = self.start_container(name, image_name=image_name)

        def started(_):
            docker = Client()
            data = docker.inspect_container(self.namespacing_prefix + name)
            self.assertEqual(
                image_name,
                data[u"Config"][u"Image"],
            )
        d.addCallback(started)
        return d

    @require_docker_version(
        '1.6.0',
        'This test uses the registry:2 image '
        'which requires Docker-1.6.0 or newer. '
        'See https://docs.docker.com/registry/deploying/ for details.'
    )
    def test_private_registry_image(self):
        """
        ``DockerClient.add`` can start containers based on an image from a
        private registry.

        A private registry is started in a container according to the
        instructions at:
         * https://docs.docker.com/registry/deploying/

        An image is pushed to that private registry and then a Flocker
        application is started that uses that private repository image name.

        Docker can pull from a private registry without any TLS configuration
        as long as it's running on the local host.
        """
        registry_listening = self.run_registry()

        def tag_and_push_image(registry):
            client = Client()
<<<<<<< HEAD
            image = ANY_IMAGE
            # The image will normally have been pre-pulled on build slaves, but
            # may not already be available when running tests locally.
            client.pull(image)
            # Tag an image with a repository name matching the locally running
            # registry container.
            client.tag(
                image=image,
                repository=private_image.repository,
                tag=private_image.tag,
            )
            # Push to the local registry.
            client.push(
                repository=private_image.repository,
                tag=private_image.tag,
            )
            # Remove the local tag of the random image
            client.remove_image(
                image=private_image.full_name,
            )
=======
            image_name = ANY_IMAGE
            # The image will normally have been pre-pulled on build slaves, but
            # may not already be available when running tests locally.
            client.pull(image_name)

            registry_image = self.push_to_registry(image_name, registry)

>>>>>>> 69170c7b
            # And the image will (hopefully) have been downloaded again from
            # the private registry in the next step, so cleanup that local
            # image once the test finishes.
            self.addCleanup(
                client.remove_image,
                image=registry_image.full_name
            )

            return registry_image

        pushing_image = registry_listening.addCallback(tag_and_push_image)

        def start_registry_image(registry_image):
            return self.start_container(
                unit_name=random_name(self),
                image_name=registry_image.full_name,
            )
        starting_registry_image = pushing_image.addCallback(
            start_registry_image
        )
        return starting_registry_image

    def test_add_error(self):
        """
        ``DockerClient.add`` returns a ``Deferred`` that errbacks with
        ``APIError`` if response code is not a success response code.
        """
        client = self.make_client()
        # add() calls exists(), and we don't want exists() to be the one
        # failing since that's not the code path we're testing, so bypass
        # it:
        client.exists = lambda _: succeed(False)
        # Illegal container name should make Docker complain when we try to
        # install the container:
        d = client.add(u"!!!###!!!", u"busybox:latest")
        return self.assertFailure(d, self.clientException)

    def test_dead_is_listed(self):
        """
        ``DockerClient.list()`` includes dead units.

        We use a `busybox` image here, because it will exit immediately and
        reach an `inactive` substate of `dead`.

        There are no assertions in this test, because it will fail with a
        timeout if the unit with that expected state is never listed or if that
        unit never reaches that state.
        """
        name = random_name(self)
        d = self.start_container(unit_name=name, image_name="busybox:latest",
                                 expected_states=(u'inactive',))
        return d

    def test_list_with_missing_image(self):
        """
        ``DockerClient.list()`` can list containers whose image is missing.

        The resulting output may be inaccurate, but that's OK: this only
        happens for non-running containers, who at worst we're going to
        restart anyway.
        """
        path = FilePath(self.mktemp())
        path.makedirs()
        path.child(b"Dockerfile.in").setContent(
            b"FROM busybox\nCMD /bin/true\n")
        builder = DockerImageBuilder(test=self, source_dir=path, cleanup=False)
        d = builder.build()

        def image_built(image_name):
            name = random_name(self)
            d = self.start_container(
                unit_name=name, image_name=image_name,
                expected_states=(u'inactive',))
            return d.addCallback(lambda ignored: (name, image_name))
        d.addCallback(image_built)

        def stopped_container_exists((name, image_name)):
            # Remove the image:
            docker_client = Client()
            docker_client.remove_image(image_name, force=True)

            # Should be able to still list the container:
            client = self.make_client()
            listed = client.list()
            listed.addCallback(lambda results: self.assertIn(
                (name, "inactive"),
                [(unit.name, unit.activation_state) for unit in results]))
            return listed
        d.addCallback(stopped_container_exists)

        return d

    def test_dead_is_removed(self):
        """
        ``DockerClient.remove()`` removes dead units without error.

        We use a `busybox` image here, because it will exit immediately and
        reach an `inactive` substate of `dead`.
        """
        name = random_name(self)
        d = self.start_container(unit_name=name, image_name="busybox:latest",
                                 expected_states=(u'inactive',))

        def remove_container(client):
            client.remove(name)
        d.addCallback(remove_container)
        return d

    def request_until_response(self, port):
        """
        Resend a test HTTP request until a response is received.

        The container may have started, but the webserver inside may take a
        little while to start serving requests.

        :param int port: The localhost port to which an HTTP request will be
            sent.

        :return: A ``Deferred`` which fires with the result of the first
            successful HTTP request.
        """
        def send_request():
            """
            Send an HTTP request in a loop until the request is answered.
            """
            response = request(
                b"GET", b"http://127.0.0.1:%d" % (port,),
                persistent=False)

            def check_error(failure):
                """
                Catch ConnectionRefused errors and response timeouts and return
                False so that loop_until repeats the request.

                Other error conditions will be passed down the errback chain.
                """
                failure.trap(ConnectionRefusedError, ResponseNeverReceived)
                return False
            response.addErrback(check_error)
            return response

        return loop_until(send_request)

    def test_non_docker_port_collision(self):
        """
        ``DockerClient.add`` returns a ``Deferred`` that fails with
        ``AddressInUse`` if the external port of one of the ``PortMap``
        instances passed for ``ports`` is already in use on the system by
        something other than a Docker container.
        """
        address_user = socket.socket()
        self.addCleanup(address_user.close)

        address_user.bind(('', 0))
        used_address = address_user.getsockname()

        name = random_name(self)
        d = self.start_container(
            name, ports=[
                PortMap(internal_port=10000, external_port=used_address[1]),
            ],
        )
        return self.assertFailure(d, AddressInUse)

    def test_add_with_port(self):
        """
        ``DockerClient.add`` accepts a ports argument which is passed to
        Docker to expose those ports on the unit.

        Assert that the busybox-http-app returns the expected "Hello world!"
        response.

        XXX: We should use a stable internal container instead. See
        https://clusterhq.atlassian.net/browse/FLOC-120

        XXX: The busybox-http-app returns headers in the body of its response,
        hence this over complicated custom assertion. See
        https://github.com/openshift/geard/issues/213
        """
        expected_response = b'Hello world!\n'
        external_port = find_free_port()[1]
        name = random_name(self)
        d = self.start_container(
            name, ports=[PortMap(internal_port=8080,
                                 external_port=external_port)])

        d.addCallback(
            lambda ignored: self.request_until_response(external_port))

        def started(response):
            d = content(response)
            d.addCallback(lambda body: self.assertIn(expected_response, body))
            return d
        d.addCallback(started)
        return d

    def test_add_with_environment(self):
        """
        ``DockerClient.add`` accepts an environment object whose ID and
        variables are used when starting a docker image.
        """
        docker_dir = FilePath(self.mktemp())
        docker_dir.makedirs()
        docker_dir.child(b"Dockerfile").setContent(
            b'FROM busybox\n'
            b'CMD ["/bin/sh",  "-c", '
            b'"while true; do env && echo WOOT && sleep 1; done"]'
        )
        expected_variables = frozenset({
            'key1': 'value1',
            'key2': 'value2',
        }.items())
        unit_name = random_name(self)

        image = DockerImageBuilder(test=self, source_dir=docker_dir)
        d = image.build()

        def image_built(image_name):
            return self.start_container(
                unit_name=unit_name,
                image_name=image_name,
                environment=Environment(variables=expected_variables),
            )
        d.addCallback(image_built)

        def started(_):
            output = ""
            while True:
                output += Client().logs(self.namespacing_prefix + unit_name)
                if "WOOT" in output:
                    break
            assertContainsAll(
                output, test_case=self,
                needles=['{}={}\n'.format(k, v)
                         for k, v in expected_variables],
            )
        d.addCallback(started)
        return d

    def test_pull_image_if_necessary(self):
        """
        The Docker image is pulled if it is unavailable locally.
        """
        # Use an image that isn't likely to be in use by anything, since
        # it's old, and isn't used by other tests:
        image = u"busybox:ubuntu-12.04"
        # Make sure image is gone:
        docker = Client()
        try:
            docker.remove_image(image, force=True)
        except APIError as e:
            if e.response.status_code != 404:
                raise

        name = random_name(self)
        client = self.make_client()
        self.addCleanup(client.remove, name)
        d = client.add(name, image)
        d.addCallback(lambda _: self.assertTrue(docker.inspect_image(image)))
        return d

    def push_to_registry(self, image_name, registry):
        """
        Push an image identified by a local tag to the given registry.

        :param unicode image_name: The local tag which identifies the image to
            push.
        :param Registry registry: The registry to which to push the image.

        :return: A ``DockerImage`` describing the image in the registry.  Note
            in particular the tag of the image in the registry will differ from
            the local tag of the image.
        """
        registry_name = random_name(self).lower()
        registry_image = DockerImage(
            # XXX: See FLOC-246 for followup improvements to
            # ``flocker.control.DockerImage`` to allow parsing of alternative
            # registry hostnames and ports.
            repository=registry.repository + '/' + registry_name,
            tag='latest',
        )
        client = Client()

        # Tag an image with a repository name matching the given registry.
        client.tag(
            image=image_name, repository=registry_image.repository,
            tag=registry_image.tag,
        )
        try:
            client.push(
                repository=registry_image.repository,
                tag=registry_image.tag,
            )
        finally:
            # Remove the tag created above to make it possible to do the push.
            client.remove_image(image=registry_image.full_name)

        # Remove the original tag of the image as well.  Now only the registry
        # tag refers to the desired image.
        client.remove_image(image=image_name)

        return registry_image

    def run_registry(self):
        """
        Start a registry in a container.

        The registry will be stopped and destroyed when the currently running
        test finishes.

        :return: A ``Registry`` describing the registry which was started.
        """
        registry = Registry(
            name=random_name(self),
            port=find_free_port()[1],
        )
        registry_starting = self.start_container(
            unit_name=registry.name,
            image_name='registry:2',
            ports=[
                PortMap(
                    internal_port=5000,
                    external_port=registry.port
                ),
            ]
        )
        registry_listening = registry_starting.addCallback(
            lambda ignored: self.request_until_response(registry.port)
        )
        registry_listening.addCallback(lambda ignored: registry)
        return registry_listening

    def test_pull_timeout(self):
        """
        Pulling an image times-out if it takes longer than a provided timeout.
        """
        # Use an image that isn't likely to be in use by anything, since
        # it's old, and isn't used by other tests:
        image = u"ubuntu:12.04"
        # Make sure image is gone:
        docker = Client()
        try:
            docker.remove_image(image, force=True)
        except APIError as e:
            if e.response.status_code != 404:
                raise

        name = random_name(self)
        client = DockerClient(
            namespace=self.namespacing_prefix, long_timeout=1)
        self.addCleanup(client.remove, name)
        d = client.add(name, image)
        # requests has a TimeoutError, but timeout raises a ConnectionError.
        # Both are subclasses of IOError, so use that for now
        # https://github.com/kennethreitz/requests/issues/2620
        self.assertFailure(d, IOError)
        return d

    def test_pull_timeout_pull(self):
        """
        Image pull timeout does not affect subsequent pulls.
        """
        # Use an image that isn't likely to be in use by anything, since
        # it's old, and isn't used by other tests.  Note, this is the
        # same image as test_pull_image_if_necessary, but they run at
        # different times.
        image = u"busybox:ubuntu-12.04"
        # Make sure image is gone:
        docker = Client()
        try:
            docker.remove_image(image, force=True)
        except APIError as e:
            if e.response.status_code != 404:
                raise

        name = random_name(self)
        client = DockerClient(
            namespace=self.namespacing_prefix, long_timeout=1)
        self.addCleanup(client.remove, name)
        d = client.add(name, image)

        def unexpected_success(_):
            self.fail('Image unexpectedly pulled within timeout limit')

        def expected_failure(failure):
            self.assertIsNotNone(failure.check(IOError))
            # We got our failure, now try to successfully pull
            client = DockerClient(
                namespace=self.namespacing_prefix, long_timeout=600)
            return client.add(name, image)

        d.addCallbacks(unexpected_success, expected_failure)
        return d

    def test_namespacing(self):
        """
        Containers are created with a namespace prefixed to their container
        name.
        """
        docker = Client()
        name = random_name(self)
        client = self.make_client()
        self.addCleanup(client.remove, name)
        d = client.add(name, u"busybox:latest")

        def added(_):
            self.assertTrue(
                docker.inspect_container(self.namespacing_prefix + name))
        d.addCallback(added)
        return d

    def test_null_environment(self):
        """
        A container that does not include any environment variables contains
        an empty ``environment`` in the return ``Unit``.
        """
        docker_dir = FilePath(self.mktemp())
        docker_dir.makedirs()
        docker_dir.child(b"Dockerfile").setContent(
            b'FROM scratch\n'
            b'MAINTAINER info@clusterhq.com\n'
            b'CMD ["/bin/doesnotexist"]'
        )
        name = random_name(self)
        image = DockerImageBuilder(test=self, source_dir=docker_dir)
        d = image.build()

        def image_built(image_name):
            client = self.make_client()
            self.create_container(client, name, image_name)
            self.addCleanup(client.remove, name)
            return client.list()
        d.addCallback(image_built)

        def got_list(units):
            unit = [unit for unit in units if unit.name == name][0]
            self.assertIsNone(unit.environment)
        d.addCallback(got_list)
        return d

    def test_container_name(self):
        """
        The container name stored on returned ``Unit`` instances matches the
        expected container name.
        """
        client = self.make_client()
        name = random_name(self)
        self.addCleanup(client.remove, name)
        d = client.add(name, u"busybox:latest")
        d.addCallback(lambda _: client.list())

        def got_list(units):
            unit = [unit for unit in units if unit.name == name][0]
            self.assertEqual(unit.container_name,
                             self.namespacing_prefix + name)
        d.addCallback(got_list)
        return d

    def test_empty_environment(self):
        """
        When a container with no custom environment variables is launched via
        ``DockerClient.add`` the environment in the resulting ``Unit`` returned
        from ``DockerClient.list`` will ignore the default HOME and PATH
        environment variables, leaving the ``Unit`` with an Environment of
        None.
        """
        name = random_name(self)
        d = self.start_container(name)

        def started(client):
            deferred_units = client.list()

            def check_units(units):
                unit = [unit for unit in units if unit.name == name][0]
                self.assertIsNone(unit.environment)

            deferred_units.addCallback(check_units)
        d.addCallback(started)
        return d

    def test_list_only_custom_environment(self):
        """
        When a container containing custom environment variables is launched
        and the image used also injects environment variables, only the custom
        variables we injected are returned by ``DockerClient.list``, whereas
        variables set by the image are discarded.

        All Docker containers have a PATH environment variable. In addition,
        the openshift/busybox-http-app image contains an STI_SCRIPTS_URL
        environment variable. These are therefore disregarded the variables
        disregarded in this test, whereas our custom environment is listed in
        the returned Units.

        https://registry.hub.docker.com/u/openshift/busybox-http/dockerfile/
        """
        name = random_name(self)
        environment = {
            'my_variable': 'some value',
            'another_variable': '12345'
        }
        environment = frozenset(environment.items())
        d = self.start_container(
            name,
            environment=Environment(variables=environment)
        )

        def started(client):
            deferred_units = client.list()

            def check_units(units):
                unit = [unit for unit in units if unit.name == name][0]
                expected = Environment(variables=environment)
                self.assertEqual(unit.environment, expected)

            deferred_units.addCallback(check_units)

        d.addCallback(started)
        return d

    def test_add_with_volumes(self):
        """
        ``DockerClient.add`` accepts a list of ``Volume`` instances which are
        mounted within the container.
        """
        docker_dir = FilePath(self.mktemp())
        docker_dir.makedirs()
        docker_dir.child(b"Dockerfile").setContent(
            b'FROM busybox\n'
            b'CMD ["/bin/sh",  "-c", '
            b'"touch /mnt1/a; touch /mnt2/b"]'
        )
        image = DockerImageBuilder(test=self, source_dir=docker_dir)
        d = image.build()

        def image_built(image_name):
            unit_name = random_name(self)

            path1 = FilePath(self.mktemp())
            path1.makedirs()
            path2 = FilePath(self.mktemp())
            path2.makedirs()

            d = self.start_container(
                unit_name=unit_name,
                image_name=image_name,
                volumes=[
                    Volume(node_path=path1, container_path=FilePath(b"/mnt1")),
                    Volume(
                        node_path=path2, container_path=FilePath(b"/mnt2"))],
                expected_states=(u'inactive',),
            )
            return d.addCallback(lambda _: (path1, path2))
        d.addCallback(image_built)

        def started((path1, path2)):
            expected1 = path1.child(b"a")
            expected2 = path2.child(b"b")
            for i in range(100):
                if expected1.exists() and expected2.exists():
                    return
                else:
                    time.sleep(0.1)
            self.fail("Files never created.")
        return d.addCallback(started)

    def test_add_with_memory_limit(self):
        """
        ``DockerClient.add`` accepts an integer mem_limit parameter which is
        passed to Docker when creating a container as the maximum amount of RAM
        available to that container.
        """
        MEMORY_100MB = 100000000
        name = random_name(self)
        d = self.start_container(name, mem_limit=MEMORY_100MB)

        def started(_):
            docker = Client()
            data = docker.inspect_container(self.namespacing_prefix + name)
            self.assertEqual(data[u"Config"][u"Memory"],
                             MEMORY_100MB)
        d.addCallback(started)
        return d

    def test_add_with_cpu_shares(self):
        """
        ``DockerClient.add`` accepts an integer cpu_shares parameter which is
        passed to Docker when creating a container as the CPU shares weight
        for that container. This is a relative weight for CPU time versus other
        containers and does not directly constrain CPU usage, i.e. a CPU share
        constrained container can still use 100% CPU if other containers are
        idle. Default shares when unspecified is 1024.
        """
        name = random_name(self)
        d = self.start_container(name, cpu_shares=512)

        def started(_):
            docker = Client()
            data = docker.inspect_container(self.namespacing_prefix + name)
            self.assertEqual(data[u"Config"][u"CpuShares"], 512)
        d.addCallback(started)
        return d

    def test_add_without_cpu_or_mem_limits(self):
        """
        ``DockerClient.add`` when creating a container with no mem_limit or
        cpu_shares specified will create a container without these resource
        limits, returning integer 0 as the values for Memory and CpuShares from
        its API when inspecting such a container.
        """
        name = random_name(self)
        d = self.start_container(name)

        def started(_):
            docker = Client()
            data = docker.inspect_container(self.namespacing_prefix + name)
            self.assertEqual(data[u"Config"][u"Memory"], 0)
            self.assertEqual(data[u"Config"][u"CpuShares"], 0)
        d.addCallback(started)
        return d

    def start_restart_policy_container(self, mode, restart_policy):
        """
        Start a container for testing restart policies.

        :param unicode mode: Mode of container. One of
            - ``"failure"``: The container will always exit with a failure.
            - ``"success-then-sleep"``: The container will exit with success
              once, then sleep forever.
            - ``"failure-then-sucess"``: The container will exit with failure
              once, then with failure.
        :param IRestartPolicy restart_policy: The restart policy to use for
            the container.

        :returns Deferred: A deferred that fires with the number of times the
            container was started.
        """
        docker_dir = FilePath(__file__).sibling('retry-docker')
        name = random_name(self)
        data = FilePath(self.mktemp())
        data.makedirs()
        count = data.child('count')
        count.setContent("0")
        marker = data.child('marker')

        image = DockerImageBuilder(test=self, source_dir=docker_dir)
        d = image.build()

        def image_built(image_name):
            if mode == u"success-then-sleep":
                expected_states = (u'active',)
            else:
                expected_states = (u'inactive',)

            return self.start_container(
                name, image_name=image_name,
                restart_policy=restart_policy,
                environment=Environment(variables={u'mode': mode}),
                volumes=[
                    Volume(node_path=data, container_path=FilePath(b"/data"))],
                expected_states=expected_states)
        d.addCallback(image_built)

        if mode == u"success-then-sleep":
            # TODO: if the `run` script fails for any reason,
            # then this will loop forever.

            # TODO: use the "wait for predicate" helper
            def wait_for_marker(_):
                while not marker.exists():
                    time.sleep(0.01)
            d.addCallback(wait_for_marker)

        d.addCallback(lambda ignored: count.getContent())
        return d

    def test_restart_policy_never(self):
        """
        An container with a restart policy of never isn't restarted
        after it exits.
        """
        d = self.start_restart_policy_container(
            mode=u"failure", restart_policy=RestartNever())

        d.addCallback(self.assertEqual, "1")
        return d

    def test_restart_policy_always(self):
        """
        An container with a restart policy of always is restarted
        after it exits.
        """
        d = self.start_restart_policy_container(
            mode=u"success-then-sleep", restart_policy=RestartAlways())

        d.addCallback(self.assertEqual, "2")
        return d

    def test_restart_policy_on_failure(self):
        """
        An container with a restart policy of on-failure is restarted
        after it exits with a non-zero result.
        """
        d = self.start_restart_policy_container(
            mode=u"failure-then-success", restart_policy=RestartOnFailure())

        d.addCallback(self.assertEqual, "2")
        return d

    def test_restart_policy_on_failure_maximum_count(self):
        """
        A container with a restart policy of on-failure and a maximum
        retry count is not restarted if it fails as many times than the
        specified maximum.
        """
        d = self.start_restart_policy_container(
            mode=u"failure",
            restart_policy=RestartOnFailure(maximum_retry_count=5))

        # A Docker change e721ed9b5319e8e7c1daf87c34690f8a4e62c9e3 means that
        # this value depends on the version of Docker.
        d.addCallback(self.assertIn, ("5", "6"))
        return d

    def test_command_line(self):
        """
        A container with custom command line is run with those arguments.
        """
        external_port = find_free_port()[1]
        name = random_name(self)
        d = self.start_container(
            name, image_name=u"busybox",
            # Pass in pvector since this likely to be what caller actually
            # passes in:
            command_line=pvector([u"sh", u"-c", u"""\
echo -n '#!/bin/sh
echo -n "HTTP/1.1 200 OK\r\n\r\nhi"
' > /tmp/script.sh;
chmod +x /tmp/script.sh;
nc -ll -p 8080 -e /tmp/script.sh
"""]),
            ports=[PortMap(internal_port=8080,
                           external_port=external_port)])

        d.addCallback(
            lambda ignored: self.request_until_response(external_port))

        def started(response):
            d = content(response)
            d.addCallback(lambda body: self.assertEqual(b"hi", body))
            return d
        d.addCallback(started)
        return d


def make_response(code, message):
    """
    Create a ``requests.Response`` with the given response code and message.

    :param int code: The HTTP response code to include in the fake response.
    :param unicode message: The HTTP response message to include in the fake
        response.  The message will be encoded using ASCII.
    """
    response = Response()
    response.status_code = code
    response.reason = message
    return response


class MakeResponseTests(TestCase):
    """
    Tests for ``make_response``.
    """
    def test_str(self):
        """
        ``str(make_response(...))`` returns a string giving the response code.
        """
        self.assertEqual(
            str(make_response(123, "Something")),
            "<Response [123]>",
        )

    def test_apierror_str(self):
        """
        A string representation can be constructed of an ``APIError``
        constructed with the response returned by ``make_response``.
        """
        self.assertEqual(
            str(APIError("", make_response(500, "Simulated server error"))),
            "500 Server Error: Simulated server error",
        )


class DockerClientTests(TestCase):
    """
    Tests for ``DockerClient`` specifically.
    """
    @if_docker_configured
    def setUp(self):
        pass

    def test_default_namespace(self):
        """
        The default namespace is `u"flocker--"`.
        """
        docker = Client()
        name = random_name(self)
        client = DockerClient()
        self.addCleanup(client.remove, name)
        d = client.add(name, u"busybox:latest")
        d.addCallback(lambda _: self.assertTrue(
            docker.inspect_container(u"flocker--" + name)))
        return d

    def test_list_removed_containers(self):
        """
        ``DockerClient.list`` does not list containers which are removed,
        during its operation, from another thread.
        """
        namespace = namespace_for_test(self)
        flocker_docker_client = DockerClient(namespace=namespace)

        name1 = random_name(self)
        adding_unit1 = flocker_docker_client.add(name1, ANY_IMAGE)
        self.addCleanup(flocker_docker_client.remove, name1)

        name2 = random_name(self)
        adding_unit2 = flocker_docker_client.add(name2, ANY_IMAGE)
        self.addCleanup(flocker_docker_client.remove, name2)

        docker_client = flocker_docker_client._client
        docker_client_containers = docker_client.containers

        def simulate_missing_containers(*args, **kwargs):
            """
            Remove a container before returning the original list.
            """
            containers = docker_client_containers(*args, **kwargs)
            container_name1 = flocker_docker_client._to_container_name(name1)
            docker_client.remove_container(
                container=container_name1, force=True)
            return containers

        adding_units = gatherResults([adding_unit1, adding_unit2])
        patches = []

        def get_list(ignored):
            patch = self.patch(
                docker_client,
                'containers',
                simulate_missing_containers
            )
            patches.append(patch)
            return flocker_docker_client.list()

        listing_units = adding_units.addCallback(get_list)

        def check_list(units):
            for patch in patches:
                patch.restore()
            self.assertEqual(
                [name2], sorted([unit.name for unit in units])
            )
        running_assertions = listing_units.addCallback(check_list)

        return running_assertions

    def error_passthrough_test(self, method_name):
        """
        If the given method name on the underyling ``Docker`` client has a
        non-404 error, that gets passed through to ``Docker.list()``.

        :param str method_name: Method of a docker ``Client``.
        :return: ``Deferred`` firing on test success.
        """
        name = random_name(self)
        client = DockerClient()
        self.addCleanup(client.remove, name)
        d = client.add(name, u"busybox:latest")

        response = make_response(500, "Simulated error")

        def error(name):
            raise APIError("", response)

        def added(_):
            # Monekypatch cause triggering non-404 errors from
            # inspect_container is hard.
            self.patch(client._client, method_name, error)
            return client.list()
        d.addCallback(added)
        return self.assertFailure(d, APIError)

    def test_list_error_inspecting_container(self):
        """
        If an error occurs inspecting a container it is passed through.
        """
        return self.error_passthrough_test("inspect_container")

    def test_list_error_inspecting_image(self):
        """
        If an error occurs inspecting an image it is passed through.
        """
        return self.error_passthrough_test("inspect_image")


class NamespacedDockerClientTests(GenericDockerClientTests):
    """
    Functional tests for ``NamespacedDockerClient``.
    """
    @if_docker_configured
    def setUp(self):
        self.namespace = namespace_for_test(self)
        self.namespacing_prefix = BASE_NAMESPACE + self.namespace + u"--"

    def make_client(self):
        return NamespacedDockerClient(self.namespace)

    def create_container(self, client, name, image):
        """
        Create (but don't start) a container via the supplied client.

        :param DockerClient client: The Docker API client.
        :param unicode name: The container name.
        :param unicode image: The image name.
        """
        container_name = client._client._to_container_name(name)
        client._client._client.create_container(
            name=container_name, image=image)

    def test_isolated_namespaces(self):
        """
        Containers in one namespace are not visible in another namespace.
        """
        client = NamespacedDockerClient(namespace=namespace_for_test(self))
        client2 = NamespacedDockerClient(namespace=namespace_for_test(self))
        name = random_name(self)

        self.addCleanup(client.remove, name)
        d = client.add(name, u"busybox:latest")
        d.addCallback(lambda _: client2.list())
        d.addCallback(self.assertEqual, set())
        return d<|MERGE_RESOLUTION|>--- conflicted
+++ resolved
@@ -225,28 +225,6 @@
 
         def tag_and_push_image(registry):
             client = Client()
-<<<<<<< HEAD
-            image = ANY_IMAGE
-            # The image will normally have been pre-pulled on build slaves, but
-            # may not already be available when running tests locally.
-            client.pull(image)
-            # Tag an image with a repository name matching the locally running
-            # registry container.
-            client.tag(
-                image=image,
-                repository=private_image.repository,
-                tag=private_image.tag,
-            )
-            # Push to the local registry.
-            client.push(
-                repository=private_image.repository,
-                tag=private_image.tag,
-            )
-            # Remove the local tag of the random image
-            client.remove_image(
-                image=private_image.full_name,
-            )
-=======
             image_name = ANY_IMAGE
             # The image will normally have been pre-pulled on build slaves, but
             # may not already be available when running tests locally.
@@ -254,7 +232,6 @@
 
             registry_image = self.push_to_registry(image_name, registry)
 
->>>>>>> 69170c7b
             # And the image will (hopefully) have been downloaded again from
             # the private registry in the next step, so cleanup that local
             # image once the test finishes.
