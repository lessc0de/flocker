--- conflicted
+++ resolved
@@ -19,12 +19,8 @@
 from zope.interface.verify import verifyObject
 
 from pyrsistent import (
-<<<<<<< HEAD
     InvariantException, PRecord, field, ny as match_anything, discard, pmap,
-    pvector
-=======
-    PRecord, field, discard, pmap,
->>>>>>> 6f859bd4
+    pvector,
 )
 
 from twisted.python.runtime import platform
@@ -3264,6 +3260,7 @@
                 )),
             minimum_allocatable_size=LOOPBACK_MINIMUM_ALLOCATABLE_SIZE,
             device_allocation_unit=None,
+            unknown_blockdevice_id_factory=lambda test: unicode(uuid4()),
         )
 ):
     """
