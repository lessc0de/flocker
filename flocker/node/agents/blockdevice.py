# -*- test-case-name: flocker.node.agents.test.test_blockdevice -*-
# Copyright ClusterHQ Inc.  See LICENSE file for details.

"""
This module implements the parts of a block-device based dataset
convergence agent that can be re-used against many different kinds of block
devices.
"""

from uuid import UUID
from stat import S_IRWXU, S_IRWXG, S_IRWXO
from errno import EEXIST
from datetime import timedelta

from eliot import MessageType, ActionType, Field, Logger
from eliot.serializers import identity

from zope.interface import implementer, Interface, provider

from pyrsistent import PClass, field, pmap_field, pset_field, thaw, CheckedPMap

from characteristic import with_cmp

from twisted.python.reflect import safe_repr
from twisted.internet.defer import succeed, fail
from twisted.python.filepath import FilePath
from twisted.python.components import proxyForInterface
from twisted.python.constants import (
    Values, ValueConstant,
    Names, NamedConstant,
)

from .blockdevice_manager import BlockDeviceManager

from .. import (
    IDeployer, ILocalState, IStateChange, in_parallel, NoOp,
)
from .._deploy import NotInUseDatasets

from ...control import NodeState, Manifestation, Dataset, NonManifestDatasets
from ...control._model import pvector_field
from ...common import RACKSPACE_MINIMUM_VOLUME_SIZE, auto_threaded, provides
from ...common.algebraic import TaggedUnionInvariant


# Eliot is transitioning away from the "Logger instances all over the place"
# approach.  And it's hard to put Logger instances on PClass subclasses which
# we have a lot of.  So just use this global logger for now.
_logger = Logger()

# The size which will be assigned to datasets with an unspecified
# maximum_size.
# XXX: Make this configurable. FLOC-2679
DEFAULT_DATASET_SIZE = RACKSPACE_MINIMUM_VOLUME_SIZE

# The metadata key for flocker profiles.
PROFILE_METADATA_KEY = u"clusterhq:flocker:profile"


class DatasetStates(Names):
    """
    States that a ``Dataset`` can be in.

    """
    # Doesn't exist yet.
    NON_EXISTENT = NamedConstant()
    # Exists, but attached elsewhere
    ATTACHED_ELSEWHERE = NamedConstant()
    # Exists, but not attached
    NON_MANIFEST = NamedConstant()
    # Attached to this node but no filesystem
    ATTACHED_NO_FILESYSTEM = NamedConstant()
    # Attached to this node, has filesystem
    ATTACHED = NamedConstant()
    # Mounted on this node
    MOUNTED = NamedConstant()
    # Symlinked to the mountpoint created, ready to be shared
    SYMLINKED = NamedConstant()
    # Deleted from the driver
    DELETED = NamedConstant()


# The DatasetState that corresponds to a dataset that is manifest and ready for
# use.
DatasetStates.MANIFEST = DatasetStates.SYMLINKED


class DiscoveredDataset(PClass):
    """
    Dataset as discovered by deployer.

    :ivar DatasetStates state: The state this dataset was determined to be in.
    :ivar int maximum_size: The maximum size of the dataset.
    :param unicode blockdevice_id: The unique identifier of the
        ``IBlockDeviceAPI``-managed volume.
    :ivar FilePath device_path: The absolute path to the block device file on
        the node where the dataset is attached.
    :ivar FilePath mount_point: The absolute path to the location on the node
        where the dataset will be mounted.
<<<<<<< HEAD
    :ivar FilePath link_path: The absolute path to the location where a symlink
        to the dataset will be placed.
=======
    :ivar FilePath share_path: The absolute path to the location on the node
        where the dataset is available for use by an external client.  This may
        be different than mount_point in scenarios where read-only bind mounts
        are used to protect the path that is shared with clients.
>>>>>>> 080c43bc
    """
    state = field(
        invariant=lambda state: (state in DatasetStates.iterconstants(),
                                 "Not a valid state"),
        mandatory=True,
    )
    dataset_id = field(type=UUID, mandatory=True)
    maximum_size = field(type=int, mandatory=True)
    blockdevice_id = field(type=unicode, mandatory=True)
    device_path = field(FilePath)
    mount_point = field(FilePath)
<<<<<<< HEAD
    link_path = field(FilePath)
=======
    share_path = field(FilePath)
>>>>>>> 080c43bc

    __invariant__ = TaggedUnionInvariant(
        tag_attribute='state',
        attributes_for_tag={
            DatasetStates.ATTACHED_ELSEWHERE: set(),
            DatasetStates.NON_MANIFEST: set(),
            DatasetStates.ATTACHED_NO_FILESYSTEM: {'device_path'},
            DatasetStates.ATTACHED: {'device_path'},
<<<<<<< HEAD
            DatasetStates.MOUNTED: {'device_path', 'mount_point'},
            DatasetStates.SYMLINKED: {'device_path', 'mount_point',
                                      'link_path'},
=======
            DatasetStates.MOUNTED: {'device_path', 'mount_point',
                                    'share_path'},
>>>>>>> 080c43bc
        },
    )


class DesiredDataset(PClass):
    """
    Dataset as requested by configuration and applications.
    """
    state = field(
        invariant=lambda state: (state in DatasetStates.iterconstants(),
                                 "Not a valid state"),
        mandatory=True,
    )
    dataset_id = field(type=UUID, mandatory=True)
    maximum_size = field(type=int)
    metadata = pmap_field(
        key_type=unicode,
        value_type=unicode,
    )
    mount_point = field(FilePath)
<<<<<<< HEAD
    link_path = field(FilePath)
=======
    share_path = field(FilePath)
>>>>>>> 080c43bc
    filesystem = field(unicode, initial=u"ext4", mandatory=True,
                       invariant=lambda v: (v == "ext4", "Must be 'ext4'."))

    __invariant__ = TaggedUnionInvariant(
        tag_attribute='state',
        attributes_for_tag={
            DatasetStates.NON_MANIFEST: {"maximum_size"},
<<<<<<< HEAD
            DatasetStates.MANIFEST: {
                "maximum_size", "mount_point", "link_path"},
=======
            DatasetStates.MOUNTED: {"maximum_size", "mount_point",
                                    "share_path"},
>>>>>>> 080c43bc
            DatasetStates.DELETED: set(),
        },
    )


class IDatasetStateChangeFactory(Interface):
    def from_state_and_config(discovered_dataset, desired_dataset):
        """
        Create a state change that will bring the discovered dataset into the
        state described by the desired dataset.

        :param discovered_dataset: The discovered state of the dataset or
            ``None`` if nothing is known about the dataset.
        :type discovered_dataset: ``DiscoveredDataset`` or ``NoneType``
        :param DesiredDataset desired_dataset: The desired state of the
            dataset or ``None`` if nothing is known about the desired state of
            the dataset.
        :type desired_dataset: ``DesiredDataset`` or ``NoneType``

        :return: The desired state change.
        :rtype: ``IStateChange``.
        """


class ICalculator(Interface):
    """
    An object that can calculate the changes required to bring dataset state
    and desired dataset configuration into alignment.
    """
    def calculate_changes_for_datasets(
        discovered_datasets, desired_datasets,
    ):
        """
        Calculate the state changes necessary to make the local state match the
        desired cluster configuration.

        :param discovered_datasets: The datasets that have been discovered.
        :type discovered_datasets: mapping of `dataset_id`` to
            ``DiscoveredDataset``.
        :param desired_datasets: The datasets that are desired on this node.
        :type desired_datasets: mapping of `dataset_id`` to ``DesiredDataset``.

        :return: An ``IStateChange`` provider.
        """


class VolumeException(Exception):
    """
    A base class for exceptions raised by  ``IBlockDeviceAPI`` operations.

    :param unicode blockdevice_id: The unique identifier of the
        ``IBlockDeviceAPI``-managed volume.
    """
    def __init__(self, blockdevice_id):
        if not isinstance(blockdevice_id, unicode):
            raise TypeError(
                'Unexpected blockdevice_id type. '
                'Expected unicode. '
                'Got {!r}.'.format(blockdevice_id)
            )
        Exception.__init__(self, blockdevice_id)
        self.blockdevice_id = blockdevice_id


class UnknownVolume(VolumeException):
    """
    The block device could not be found.
    """


class AlreadyAttachedVolume(VolumeException):
    """
    A failed attempt to attach a block device that is already attached.
    """


class UnattachedVolume(VolumeException):
    """
    An attempt was made to operate on an unattached volume but the operation
    requires the volume to be attached.
    """


class DatasetExists(Exception):
    """
    A ``BlockDeviceVolume`` with the requested dataset_id already exists.
    """
    def __init__(self, blockdevice):
        Exception.__init__(self, blockdevice)
        self.blockdevice = blockdevice


class FilesystemExists(Exception):
    """
    A failed attempt to create a filesystem on a block device that already has
    one.
    """
    def __init__(self, device):
        Exception.__init__(self, device)
        self.device = device


class UnknownInstanceID(Exception):
    """
    Could not compute instance ID for block device.
    """
    def __init__(self, blockdevice):
        Exception.__init__(
            self,
            'Could not find valid instance ID for {}'.format(blockdevice))
        self.blockdevice = blockdevice


DATASET = Field(
    u"dataset",
    lambda dataset: dataset.dataset_id,
    u"The unique identifier of a dataset."
)

VOLUME = Field(
    u"volume",
    lambda volume: volume.blockdevice_id,
    u"The unique identifier of a volume."
)

FILESYSTEM_TYPE = Field.forTypes(
    u"filesystem_type",
    [unicode],
    u"The name of a filesystem."
)

DATASET_ID = Field(
    u"dataset_id",
    lambda dataset_id: unicode(dataset_id),
    u"The unique identifier of a dataset."
)

MOUNTPOINT = Field(
    u"mountpoint",
    lambda path: path.path,
    u"The absolute path to the location on the node where the dataset will be "
    u"mounted.",
)

BLOCK_DEVICE_ID = Field(
    u"block_device_id",
    lambda id: unicode(id),
    u"The unique identifier if the underlying block device."
)

BLOCK_DEVICE_SIZE = Field(
    u"block_device_size",
    identity,
    u"The size of the underlying block device."
)

BLOCK_DEVICE_COMPUTE_INSTANCE_ID = Field(
    u"block_device_compute_instance_id",
    identity,
    u"An identifier for the host to which the underlying block device is "
    u"attached.",
)

BLOCK_DEVICE_PATH = Field(
    u"block_device_path",
    lambda path: path.path,
    u"The system device file for an attached block device."
)

PROFILE_NAME = Field.forTypes(
    u"profile_name",
    [unicode],
    u"The name of a profile for a volume."
)

MAXIMUM_SIZE = Field.forTypes(
    u"maximum_size",
    [int],
    u"The maximum size of a volume.",
)

METADATA = Field(
    u"metadata",
    thaw,
    u"The metadata of a dataset.",
)

CREATE_BLOCK_DEVICE_DATASET = ActionType(
    u"agent:blockdevice:create",
    [DATASET_ID, MAXIMUM_SIZE, METADATA],
    [],
    u"A block-device-backed dataset is being created.",
)

DESTROY_BLOCK_DEVICE_DATASET = ActionType(
    u"agent:blockdevice:destroy",
    [DATASET_ID],
    [],
    u"A block-device-backed dataset is being destroyed.",
)

CREATE_MOUNT_SYMLINK = ActionType(
    u"agent:blockdevice:symlink",
    [DATASET_ID],
    [],
    u"A dataset is being symlinked.",
)

REMOVE_MOUNT_SYMLINK = ActionType(
    u"agent:blockdevice:remove_symlink",
    [DATASET_ID],
    [],
    u"The symlink to a dataset is being unlinked.",
)

UNMOUNT_BLOCK_DEVICE = ActionType(
    u"agent:blockdevice:unmount",
    [DATASET_ID],
    [],
    u"A block-device-backed dataset is being unmounted.",
)

UNMOUNT_BLOCK_DEVICE_DETAILS = MessageType(
    u"agent:blockdevice:unmount:details",
    [BLOCK_DEVICE_ID, BLOCK_DEVICE_PATH],
    u"The device file for a block-device-backed dataset has been discovered."
)

MOUNT_BLOCK_DEVICE = ActionType(
    u"agent:blockdevice:mount",
    [DATASET_ID, BLOCK_DEVICE_PATH],
    [],
    u"A block-device-backed dataset is being mounted.",
)

MOUNT_BLOCK_DEVICE_DETAILS = MessageType(
    u"agent:blockdevice:mount:details",
    [BLOCK_DEVICE_PATH],
    u"The device file for a block-device-backed dataset has been discovered."
)

ATTACH_VOLUME = ActionType(
    u"agent:blockdevice:attach_volume",
    [DATASET_ID, BLOCK_DEVICE_ID],
    [],
    u"The volume for a block-device-backed dataset is being attached."
)

DETACH_VOLUME = ActionType(
    u"agent:blockdevice:detach_volume",
    [DATASET_ID, BLOCK_DEVICE_ID],
    [],
    u"The volume for a block-device-backed dataset is being detached."
)

DESTROY_VOLUME = ActionType(
    u"agent:blockdevice:destroy_volume",
    [BLOCK_DEVICE_ID],
    [],
    u"The volume for a block-device-backed dataset is being destroyed."
)

CREATE_FILESYSTEM = ActionType(
    u"agent:blockdevice:create_filesystem",
    [BLOCK_DEVICE_PATH, FILESYSTEM_TYPE],
    [],
    u"A block device is being initialized with a filesystem.",
)

INVALID_DEVICE_PATH_VALUE = Field(
    u"invalid_value",
    lambda value: safe_repr(value),
    u"A value returned from IBlockDeviceAPI.get_device_path which could not "
    u"possibly be correct.  This likely indicates a bug in the "
    "IBlockDeviceAPI implementation.",
)

INVALID_DEVICE_PATH = MessageType(
    u"agent:blockdevice:discover_state:invalid_device_path",
    [DATASET_ID, INVALID_DEVICE_PATH_VALUE],
    u"The device path given by the IBlockDeviceAPI implementation was "
    u"invalid.",
)

CREATE_VOLUME_PROFILE_DROPPED = MessageType(
    u"agent:blockdevice:profiles:create_volume_with_profiles:profile_dropped",
    [DATASET_ID, PROFILE_NAME],
    u"The profile of a volume was dropped during creation because the backend "
    u"does not support profiles. Use a backend that provides "
    u"IProfiledBlockDeviceAPI to get profile support."
)

DISCOVERED_RAW_STATE = MessageType(
    u"agent:blockdevice:raw_state",
    [Field(u"raw_state", safe_repr)],
    u"The discovered raw state of the node's block device volumes.")


def _volume_field():
    """
    Create and return a ``PClass`` ``field`` to hold a ``BlockDeviceVolume``.
    """
    return field(
        type=BlockDeviceVolume, mandatory=True,
        # Disable the automatic PClass.create factory.  Callers can just
        # supply the right type, we don't need the magic coercion behavior
        # supplied by default.
        factory=lambda x: x
    )


@with_cmp(["blockdevice_id", "dataset_id", "size", "attached_to"])
class BlockDeviceVolume(PClass):
    """
    A block device that may be attached to a host.

    :ivar unicode blockdevice_id: An identifier for the block device which is
        unique across the entire cluster.  For example, an EBS volume
        identifier (``vol-4282672b``).  This is used to address the block
        device for operations like attach and detach.
    :ivar int size: The size, in bytes, of the block device.
    :ivar unicode attached_to: An opaque identifier for the node to which the
        volume is attached or ``None`` if it is currently unattached.  The
        identifier is supplied by the ``IBlockDeviceAPI.compute_instance_id``
        method based on the underlying infrastructure services (for example, if
        the cluster runs on AWS, this is very likely an EC2 instance id).
    :ivar UUID dataset_id: The Flocker dataset ID associated with this volume.
    """
    blockdevice_id = field(type=unicode, mandatory=True)
    size = field(type=int, mandatory=True)
    attached_to = field(
        type=(unicode, type(None)), initial=None, mandatory=True
    )
    dataset_id = field(type=UUID, mandatory=True)


def _blockdevice_volume_from_datasetid(volumes, dataset_id):
    """
    A helper to get the volume for a given dataset_id.

    :param list volumes: The ``BlockDeviceVolume`` instances to inspect for a
        match.
    :param UUID dataset_id: The identifier of the dataset the volume of which
        to find.

    :return: Either a ``BlockDeviceVolume`` matching the given ``dataset_id``
        or ``None`` if no such volume can be found.
    """
    for volume in volumes:
        if volume.dataset_id == dataset_id:
            return volume


@implementer(IStateChange)
@provider(IDatasetStateChangeFactory)
class CreateFilesystem(PClass):
    """
    Create a filesystem on a block device.

    :ivar FilePath device: The device on which to create the filesystem.
    :ivar unicode filesystem: The name of the filesystem type to create.  For
        example, ``u"ext4"``.
    """
    device = field(type=FilePath, mandatory=True)
    filesystem = field(type=unicode, mandatory=True)

    @classmethod
    def from_state_and_config(cls, discovered_dataset, desired_dataset):
        return cls(
            device=discovered_dataset.device_path,
            filesystem=desired_dataset.filesystem,
        )

    @property
    def eliot_action(self):
        return CREATE_FILESYSTEM(
            _logger, block_device_path=self.device,
            filesystem_type=self.filesystem
        )

    def run(self, deployer):
        try:
            _ensure_no_filesystem(self.device, deployer.block_device_manager)
            deployer.block_device_manager.make_filesystem(self.device,
                                                          self.filesystem)
        except:
            return fail()
        return succeed(None)


def _ensure_no_filesystem(device, block_device_manager):
    """
    Raises an error if there's already a filesystem on ``device``.

    :param FilePath device: The path to the device to query.
    :param block_device_manager: The ``IBlockDeviceManager`` implementer to use
        for managing blockdevices on this machine.
    :raises: ``FilesystemExists`` if there is already a filesystem on
        ``device``.
    :return: ``None``
    """
    if block_device_manager.has_filesystem(device):
        raise FilesystemExists(device)


def _valid_size(size):
    """
    Pyrsistent invariant for filesystem size, which must be a multiple of 1024
    bytes.
    """
    if size % 1024 == 0:
        return (True, "")
    return (
        False, "Filesystem size must be multiple of 1024, not %d" % (size,)
    )


@implementer(IStateChange)
@provider(IDatasetStateChangeFactory)
class CreateMountSymlink(PClass):
    """
    Create a Symlink to the mount at the specified shared path location that we
    will share with external agents using Flocker.

    :ivar UUID dataset_id: The unique identifier of the dataset.
    :ivar FilePath mountpoint: The filesystem location at which the backing
        volume is mounted.
    :ivar FilePath link_path: The path that will be created linking to the
        mountpoint.
    """
    dataset_id = field(type=UUID, mandatory=True)
    mountpoint = field(type=FilePath, mandatory=True)
    link_path = field(type=FilePath, mandatory=True)

    @classmethod
    def from_state_and_config(cls, discovered_dataset, desired_dataset):
        return cls(
            dataset_id=desired_dataset.dataset_id,
            mountpoint=discovered_dataset.mount_point,
            link_path=desired_dataset.link_path,
        )

    @property
    def eliot_action(self):
        return CREATE_MOUNT_SYMLINK(_logger, dataset_id=self.dataset_id)

    def run(self, deployer):
        """
        Create a symlink from the mounted blockdevice to a path that will given
        to flocker clients. This layer of indirection is added so that we can
        atomically create a mounted directory path.
        """
        deployer.block_device_manager.symlink(self.mountpoint, self.link_path)

        return succeed(None)


@implementer(IStateChange)
@provider(IDatasetStateChangeFactory)
class RemoveMountSymlink(PClass):
    """
    Remove the symlink to the underlying flocker mount.

    :ivar UUID dataset_id: The unique identifier of the dataset.
    :ivar FilePath link_path: The path that will be unlinked.
    """
    dataset_id = field(type=UUID, mandatory=True)
    link_path = field(type=FilePath, mandatory=True)

    @classmethod
    def from_state_and_config(cls, discovered_dataset, desired_dataset):
        return cls(
            dataset_id=desired_dataset.dataset_id,
            link_path=discovered_dataset.link_path,
        )

    @property
    def eliot_action(self):
        return REMOVE_MOUNT_SYMLINK(_logger, dataset_id=self.dataset_id)

    def run(self, deployer):
        """
        Atomically unlink a symlink to a dataset so that the path no longer
        exists.
        """
        deployer.block_device_manager.unlink(self.link_path)

        return succeed(None)


@implementer(IStateChange)
@provider(IDatasetStateChangeFactory)
class MountBlockDevice(PClass):
    """
    Mount the filesystem mounted from the block device backed by a particular
    volume.

    :ivar UUID dataset_id: The unique identifier of the dataset associated with
        the filesystem to mount.
    :ivar FilePath device_path: The path of the block device to be mounted.
    :ivar FilePath mountpoint: The filesystem location at which to mount the
        volume's filesystem.  If this does not exist, it is created.
    """
    device_path = field(type=FilePath, mandatory=True)
    mountpoint = field(type=FilePath, mandatory=True)

    # Only for logging
    dataset_id = field(type=UUID, mandatory=True)

    @classmethod
    def from_state_and_config(cls, discovered_dataset, desired_dataset):
        return cls(
            dataset_id=desired_dataset.dataset_id,
            device_path=discovered_dataset.device_path,
            mountpoint=desired_dataset.mount_point,
        )

    @property
    def eliot_action(self):
        return MOUNT_BLOCK_DEVICE(_logger, dataset_id=self.dataset_id,
                                  block_device_path=self.device_path)

    def run(self, deployer):
        """
        Run the system ``mount`` tool to mount this change's volume's block
        device.  The volume must be attached to this node.
        """
        # Create the directory where a device will be mounted.
        # The directory's parent's permissions will be set to only allow access
        # by owner, to limit access by other users on the node.
        try:
            self.mountpoint.makedirs()
        except OSError as e:
            if e.errno != EEXIST:
                return fail()
        self.mountpoint.parent().chmod(S_IRWXU)

        # This should be asynchronous.  FLOC-1797
        deployer.block_device_manager.mount(self.device_path, self.mountpoint)

        # Remove lost+found to ensure filesystems always start out empty.
        # Mounted filesystem is also made world
        # writeable/readable/executable since we can't predict what user a
        # container will run as.  We make sure we change mounted
        # filesystem's root directory permissions, so we only do this
        # after the filesystem is mounted.  If other files exist we don't
        # bother with either change, since at that point user has modified
        # the volume and we don't want to undo their changes by mistake
        # (e.g. postgres doesn't like world-writeable directories once
        # it's initialized).

        # A better way is described in
        # https://clusterhq.atlassian.net/browse/FLOC-2074
        lostfound = self.mountpoint.child(b"lost+found")
        if self.mountpoint.children() == [lostfound]:
            lostfound.remove()
            self.mountpoint.chmod(S_IRWXU | S_IRWXG | S_IRWXO)
            self.mountpoint.restat()

        return succeed(None)


@implementer(IStateChange)
@provider(IDatasetStateChangeFactory)
class UnmountBlockDevice(PClass):
    """
    Unmount the filesystem mounted from the block device backed by a particular
    volume.

    :ivar UUID dataset_id: The unique identifier of the dataset associated with
        the filesystem to unmount.
    :ivar unicode blockdevice_id: The unique identifier of the mounted
        ``IBlockDeviceAPI``-managed volume to be unmounted.
    """
    dataset_id = field(type=UUID, mandatory=True)
    blockdevice_id = field(type=unicode, mandatory=True)

    @classmethod
    def from_state_and_config(cls, discovered_dataset, desired_dataset):
        return cls(
            dataset_id=discovered_dataset.dataset_id,
            blockdevice_id=discovered_dataset.blockdevice_id,
        )

    @property
    def eliot_action(self):
        return UNMOUNT_BLOCK_DEVICE(_logger, dataset_id=self.dataset_id)

    def run(self, deployer):
        """
        Run the system ``unmount`` tool to unmount this change's volume's block
        device.  The volume must be attached to this node and the corresponding
        block device mounted.
        """
        api = deployer.async_block_device_api
        deferred_device_path = api.get_device_path(self.blockdevice_id)

        def got_device(device):
            UNMOUNT_BLOCK_DEVICE_DETAILS(
                block_device_id=self.blockdevice_id,
                block_device_path=device
            ).write(_logger)
            # This should be asynchronous. FLOC-1797
            deployer.block_device_manager.unmount(device)
        deferred_device_path.addCallback(got_device)
        return deferred_device_path


@implementer(IStateChange)
@provider(IDatasetStateChangeFactory)
class AttachVolume(PClass):
    """
    Attach an unattached volume to this node (the node of the deployer it is
    run with).

    :ivar UUID dataset_id: The unique identifier of the dataset associated with
        the volume to attach.
    :ivar unicode blockdevice_id: The unique identifier of the
        ``IBlockDeviceAPI``-managed volume to be attached.
    """
    dataset_id = field(type=UUID, mandatory=True)
    blockdevice_id = field(type=unicode, mandatory=True)

    @classmethod
    def from_state_and_config(cls, discovered_dataset, desired_dataset):
        return cls(
            dataset_id=discovered_dataset.dataset_id,
            blockdevice_id=discovered_dataset.blockdevice_id,
        )

    @property
    def eliot_action(self):
        return ATTACH_VOLUME(_logger, dataset_id=self.dataset_id,
                             block_device_id=self.blockdevice_id)

    def run(self, deployer):
        """
        Use the deployer's ``IBlockDeviceAPI`` to attach the volume.
        """
        api = deployer.async_block_device_api
        getting_id = api.compute_instance_id()

        def got_compute_id(compute_instance_id):
            return api.attach_volume(
                self.blockdevice_id,
                attach_to=compute_instance_id,
            )
        attaching = getting_id.addCallback(got_compute_id)
        return attaching


@implementer(IStateChange)
@provider(IDatasetStateChangeFactory)
class DetachVolume(PClass):
    """
    Detach a volume from the node it is currently attached to.

    :ivar UUID dataset_id: The unique identifier of the dataset associated with
        the volume to detach.
    :ivar unicode blockdevice_id: The unique identifier of the
        ``IBlockDeviceAPI``-managed volume to be detached.
    """
    dataset_id = field(type=UUID, mandatory=True)
    blockdevice_id = field(type=unicode, mandatory=True)

    @classmethod
    def from_state_and_config(cls, discovered_dataset, desired_dataset):
        return cls(
            dataset_id=discovered_dataset.dataset_id,
            blockdevice_id=discovered_dataset.blockdevice_id,
        )

    @property
    def eliot_action(self):
        return DETACH_VOLUME(_logger, dataset_id=self.dataset_id,
                             block_device_id=self.blockdevice_id)

    def run(self, deployer):
        """
        Use the deployer's ``IBlockDeviceAPI`` to detach the volume.
        """
        api = deployer.async_block_device_api
        return api.detach_volume(self.blockdevice_id)


@implementer(IStateChange)
@provider(IDatasetStateChangeFactory)
class DestroyVolume(PClass):
    """
    Destroy the storage (and therefore contents) of a volume.

    :ivar unicode blockdevice_id: The unique identifier of the
        ``IBlockDeviceAPI``-managed volume to be destroyed.
    """
    blockdevice_id = field(type=unicode, mandatory=True)

    @classmethod
    def from_state_and_config(cls, discovered_dataset, desired_dataset):
        return cls(blockdevice_id=discovered_dataset.blockdevice_id)

    @property
    def eliot_action(self):
        return DESTROY_VOLUME(_logger, block_device_id=self.blockdevice_id)

    def run(self, deployer):
        """
        Use the deployer's ``IBlockDeviceAPI`` to destroy the volume.
        """
        api = deployer.async_block_device_api
        return api.destroy_volume(self.blockdevice_id)


def allocated_size(allocation_unit, requested_size):
    """
    Round ``requested_size`` up to the nearest ``allocation_unit``.

    :param int allocation_unit: The interval in ``bytes`` to which
        ``requested_size`` will be rounded up.
    :param int requested_size: The size in ``bytes`` that is required.
    :return: The ``allocated_size`` in ``bytes``.
    """
    allocation_unit = int(allocation_unit)
    requested_size = int(requested_size)

    previous_interval_size = (
        (requested_size // allocation_unit) * allocation_unit
    )
    if previous_interval_size < requested_size:
        return previous_interval_size + allocation_unit
    else:
        return requested_size


@implementer(IStateChange)
@provider(IDatasetStateChangeFactory)
class CreateBlockDeviceDataset(PClass):
    """
    An operation to create a new dataset on a newly created volume with a newly
    initialized filesystem.

    :ivar Dataset dataset: The dataset for which to create a block device.
    """
    dataset_id = field(UUID, mandatory=True)
    maximum_size = field(int, mandatory=True)
    metadata = pmap_field(unicode, unicode)

    @classmethod
    def from_state_and_config(cls, discovered_dataset, desired_dataset):
        return cls(
            dataset_id=desired_dataset.dataset_id,
            maximum_size=desired_dataset.maximum_size,
            metadata=desired_dataset.metadata,
        )

    @property
    def eliot_action(self):
        return CREATE_BLOCK_DEVICE_DATASET(
            _logger,
            dataset_id=self.dataset_id,
            maximum_size=self.maximum_size,
            metadata=self.metadata,
        )

    def _create_volume(self, deployer):
        """
        Create the volume using the backend API. This method will create the
        volume with a profile if the metadata on the volume suggests that we
        should.

        We should consider splitting this into two separate IStateChanges,
        one for creating a volume with a profile, and one for creating a
        volume without a profile.

        :param deployer: The deployer to use to create the volume.

        :returns: The created ``BlockDeviceVolume``.
        """
        api = deployer.block_device_api
        profile_name = self.metadata.get(PROFILE_METADATA_KEY)
        size = allocated_size(allocation_unit=api.allocation_unit(),
                              requested_size=self.maximum_size)
        if profile_name:
            return (
                deployer.profiled_blockdevice_api.create_volume_with_profile(
                    dataset_id=self.dataset_id,
                    size=size,
                    profile_name=profile_name
                )
            )
        else:
            return api.create_volume(dataset_id=self.dataset_id, size=size)

    def run(self, deployer):
        """
        Create a block device, attach it to the local host, create an ``ext4``
        filesystem on the device and mount it.

        Operations are performed synchronously.

        See ``IStateChange.run`` for general argument and return type
        documentation.

        :returns: An already fired ``Deferred`` with result ``None`` or a
            failed ``Deferred`` with a ``DatasetExists`` exception if a
            blockdevice with the required dataset_id already exists.
        """
        api = deployer.block_device_api
        try:
            check_for_existing_dataset(api, self.dataset_id)
        except:
            return fail()

        return self._create_volume(deployer)


class IBlockDeviceAsyncAPI(Interface):
    """
    Common operations provided by all block device backends, exposed via
    asynchronous methods.
    """
    def allocation_unit():
        """
        See ``IBlockDeviceAPI.allocation_unit``.

        :returns: A ``Deferred`` that fires with ``int`` size of the
            allocation_unit.
        """

    def compute_instance_id():
        """
        See ``IBlockDeviceAPI.compute_instance_id``.

        :returns: A ``Deferred`` that fires with ``unicode`` of a
            provider-specific node identifier which identifies the node where
            the method is run, or fails with ``UnknownInstanceID`` if we cannot
            determine the identifier.
        """

    def create_volume(dataset_id, size):
        """
        See ``IBlockDeviceAPI.create_volume``.

        :returns: A ``Deferred`` that fires with a ``BlockDeviceVolume`` when
            the volume has been created.
        """

    def destroy_volume(blockdevice_id):
        """
        See ``IBlockDeviceAPI.destroy_volume``.

        :return: A ``Deferred`` that fires when the volume has been destroyed.
        """

    def attach_volume(blockdevice_id, attach_to):
        """
        See ``IBlockDeviceAPI.attach_volume``.

        :returns: A ``Deferred`` that fires with a ``BlockDeviceVolume`` with a
            ``attached_to`` attribute set to ``attach_to``.
        """

    def detach_volume(blockdevice_id):
        """
        See ``BlockDeviceAPI.detach_volume``.

        :returns: A ``Deferred`` that fires when the volume has been detached.
        """

    def list_volumes():
        """
        See ``BlockDeviceAPI.list_volume``.

        :returns: A ``Deferred`` that fires with a ``list`` of
            ``BlockDeviceVolume``\ s.
        """

    def get_device_path(blockdevice_id):
        """
        See ``BlockDeviceAPI.get_device_path``.

        :returns: A ``Deferred`` that fires with a ``FilePath`` for the device.
        """


class IBlockDeviceAPI(Interface):
    """
    Common operations provided by all block device backends, exposed via
    synchronous methods.

    This will be used by the dataset agent convergence loop, which works
    more or less as follows:

    1. Call ``list_volumes`` to discover the state of the volumes.
    2. Compare the state to the required configuration, calculate
       necessary actions (which will involve calls to ``create_volume``
       and other methods that change the backend state).
    3. Run the actions.
    4. Go to step 1.

    What this means is that if an action fails for some reason it will be
    retried in the next iteration of the convergence loop. Automatic retry
    on errors is therefore unnecessary insofar as operations will be
    retried by the convergence loop. The methods do need to be able to
    deal with intermediate states not exposed by the API, however, by
    automatically recovering when they are encountered.

    For example, let's imagine ``attach_volume`` internally takes two
    steps and might fail between the first and the
    second. ``list_volumes`` should list a volume in that intermediate
    state as unattached, which will result in ``attach_volume`` being
    called again. ``attach_volume`` should then be able to recognize the
    intermediate state and skip the first step in attachment and only run
    the second step.

    Other implementation hints:

    * The factory function that creates this instance will be called with
      a unique cluster ID (see
      https://docs.clusterhq.com/en/latest/gettinginvolved/plugins/building-driver.html).
      If possible it's worth creating volumes with that cluster ID stored
      as metadata, so you can filter results from the backend and only
      include relevant volumes. This allows sharing the same storage
      backend between multiple Flocker clusters.
    * Avoid infinite loops. If an operation's time-to-finish is uncertain
      then use a timeout.
    * Logging the calls between your implementation and the backend with
      the Eliot logging library will allow for easier debugging.
    """
    def allocation_unit():
        """
        The size in bytes up to which ``IDeployer`` will round volume
        sizes before calling ``IBlockDeviceAPI.create_volume``.

        :rtype: ``int``
        """

    def compute_instance_id():
        """
        Get the backend-specific identifier for this node.

        This will be compared against ``BlockDeviceVolume.attached_to``
        to determine which volumes are locally attached and it will be used
        with ``attach_volume`` to locally attach volumes.

        :raise UnknownInstanceID: If we cannot determine the identifier of the
            node.
        :returns: A ``unicode`` object giving a provider-specific node
            identifier which identifies the node where the method is run.
        """

    def create_volume(dataset_id, size):
        """
        Create a new volume.

        When called by ``IDeployer``, the supplied size will be
        rounded up to the nearest
        ``IBlockDeviceAPI.allocation_unit()``

        If the backend supports human-facing volumes names (i.e. names
        that show up in management UIs) then it is recommended that the
        newly created volume should be given a name that contains the
        dataset_id in order to ease debugging. Some implementations may
        choose not to do so or may not be able to do so.

        :param UUID dataset_id: The Flocker dataset ID of the dataset on this
            volume.
        :param int size: The size of the new volume in bytes.
        :returns: A ``BlockDeviceVolume``.
        """

    def destroy_volume(blockdevice_id):
        """
        Destroy an existing volume.

        :param unicode blockdevice_id: The unique identifier for the volume to
            destroy.

        :raises UnknownVolume: If the supplied ``blockdevice_id`` does not
            exist.

        :return: ``None``
        """

    def attach_volume(blockdevice_id, attach_to):
        """
        Attach ``blockdevice_id`` to the node indicated by ``attach_to``.

        :param unicode blockdevice_id: The unique identifier for the block
            device being attached.
        :param unicode attach_to: An identifier like the one returned by the
            ``compute_instance_id`` method indicating the node to which to
            attach the volume.

        :raises UnknownVolume: If the supplied ``blockdevice_id`` does not
            exist.
        :raises AlreadyAttachedVolume: If the supplied ``blockdevice_id`` is
            already attached.

        :returns: A ``BlockDeviceVolume`` with a ``attached_to`` attribute set
            to ``attach_to``.
        """

    def detach_volume(blockdevice_id):
        """
        Detach ``blockdevice_id`` from whatever host it is attached to.

        :param unicode blockdevice_id: The unique identifier for the block
            device being detached.

        :raises UnknownVolume: If the supplied ``blockdevice_id`` does not
            exist.
        :raises UnattachedVolume: If the supplied ``blockdevice_id`` is
            not attached to anything.
        :returns: ``None``
        """

    def list_volumes():
        """
        List all the block devices available via the back end API.

        Only volumes for this particular Flocker cluster should be included.

        Make sure you can list large numbers of volumes. E.g. some cloud
        APIs have a hard limit on how many volumes they include in a
        result, and therefore require the use of paging to get all volumes
        listed.

        :returns: A ``list`` of ``BlockDeviceVolume``s.
        """

    def get_device_path(blockdevice_id):
        """
        Return the device path that has been allocated to the block device on
        the host to which it is currently attached.

        Returning the wrong value here can lead to data loss or corruption
        if a container is started with an unexpected volume. Make very
        sure you are returning the correct result.

        :param unicode blockdevice_id: The unique identifier for the block
            device.
        :raises UnknownVolume: If the supplied ``blockdevice_id`` does not
            exist.
        :raises UnattachedVolume: If the supplied ``blockdevice_id`` is
            not attached to a host.
        :returns: A ``FilePath`` for the device.
        """


class ICloudAPI(Interface):
    """
    Additional functionality provided specifically by cloud-based block
    device providers.

    In particular the presumption is that nodes are also managed by a
    centralized infrastructure.
    """
    def list_live_nodes():
        """
        Return the compute IDs of all nodes that are currently up and running.

        :returns: A collection of compute instance IDs, compatible with
            those returned by ``IBlockDeviceAPI.compute_instance_id``.
        """


@auto_threaded(ICloudAPI, "_reactor", "_sync", "_threadpool")
class _SyncToThreadedAsyncCloudAPIAdapter(PClass):
    """
    Adapt any ``ICloudAPI`` to the same interface but with
    ``Deferred``-returning methods by running those methods in a thread
    pool.

    :ivar _reactor: The reactor, providing ``IReactorThreads``.
    :ivar _sync: The ``ICloudAPI`` provider.
    :ivar _threadpool: ``twisted.python.threadpool.ThreadPool`` instance.
    """
    _reactor = field()
    _sync = field()
    _threadpool = field()


class MandatoryProfiles(Values):
    """
    Mandatory Storage Profiles to be implemented by ``IProfiledBlockDeviceAPI``
    implementers.  These will have driver-specific meaning, with the following
    desired meaning:

    :ivar GOLD: The profile for fast storage.
    :ivar SILVER: The profile for intermediate/default storage.
    :ivar BRONZE: The profile for cheap storage.
    :ivar DEFAULT: The default profile if none is specified.
    """
    GOLD = ValueConstant(u'gold')
    SILVER = ValueConstant(u'silver')
    BRONZE = ValueConstant(u'bronze')
    DEFAULT = ValueConstant(BRONZE.value)


class IProfiledBlockDeviceAPI(Interface):
    """
    An interface for drivers that are capable of creating volumes with a
    specific profile.
    """

    def create_volume_with_profile(dataset_id, size, profile_name):
        """
        Create a new volume with the specified profile.

        When called by ``IDeployer``, the supplied size will be
        rounded up to the nearest ``IBlockDeviceAPI.allocation_unit()``.


        :param UUID dataset_id: The Flocker dataset ID of the dataset on this
            volume.
        :param int size: The size of the new volume in bytes.
        :param unicode profile_name: The name of the storage profile for this
            volume.

        :returns: A ``BlockDeviceVolume`` of the newly created volume.
        """


@implementer(IProfiledBlockDeviceAPI)
class ProfiledBlockDeviceAPIAdapter(PClass):
    """
    Adapter class to create ``IProfiledBlockDeviceAPI`` providers for
    ``IBlockDeviceAPI`` implementations that do not implement
    ``IProfiledBlockDeviceAPI``

    :ivar _blockdevice_api: The ``IBlockDeviceAPI`` provider to back the
        volume creation.
    """
    _blockdevice_api = field(
        mandatory=True,
        invariant=provides(IBlockDeviceAPI),
    )

    def create_volume_with_profile(self, dataset_id, size, profile_name):
        """
        Reverts to constructing a volume with no profile. To be used with
        backends that do not implement ``IProfiledBlockDeviceAPI``, but do
        implement ``IBlockDeviceAPI``.
        """
        CREATE_VOLUME_PROFILE_DROPPED(dataset_id=dataset_id,
                                      profile_name=profile_name).write()
        return self._blockdevice_api.create_volume(dataset_id=dataset_id,
                                                   size=size)


@implementer(IBlockDeviceAsyncAPI)
@auto_threaded(IBlockDeviceAPI, "_reactor", "_sync", "_threadpool")
class _SyncToThreadedAsyncAPIAdapter(PClass):
    """
    Adapt any ``IBlockDeviceAPI`` to ``IBlockDeviceAsyncAPI`` by running its
    methods in threads of a thread pool.
    """
    _reactor = field()
    _sync = field()
    _threadpool = field()


def check_for_existing_dataset(api, dataset_id):
    """
    :param IBlockDeviceAPI api: The ``api`` for listing the existing volumes.
    :param UUID dataset_id: The dataset_id to check for.

    :raises: ``DatasetExists`` if there is already a ``BlockDeviceVolume`` with
        the supplied ``dataset_id``.
    """
    volumes = api.list_volumes()
    for volume in volumes:
        if volume.dataset_id == dataset_id:
            raise DatasetExists(volume)


def get_blockdevice_volume(api, blockdevice_id):
    """
    Find a ``BlockDeviceVolume`` matching the given identifier.

    :param unicode blockdevice_id: The backend identifier of the volume to
        find.

    :raise UnknownVolume: If no volume with a matching identifier can be
        found.

    :return: The ``BlockDeviceVolume`` that matches.
    """
    for volume in api.list_volumes():
        if volume.blockdevice_id == blockdevice_id:
            return volume
    raise UnknownVolume(blockdevice_id)


def _manifestation_from_volume(volume):
    """
    :param BlockDeviceVolume volume: The block device which has the
        manifestation of a dataset.
    :returns: A primary ``Manifestation`` of a ``Dataset`` with the same id as
        the supplied ``BlockDeviceVolume``.
    """
    dataset = Dataset(
        dataset_id=volume.dataset_id,
        maximum_size=volume.size,
    )
    return Manifestation(dataset=dataset, primary=True)


class RawState(PClass):
    """
    The raw state of a node.

    :param unicode compute_instance_id: The identifier for this node.
    :param volumes: List of all volumes in the cluster.
    :type volumes: ``pvector`` of ``BlockDeviceVolume``
    :param devices: Mapping from dataset UUID to block device path containing
        filesystem of that dataset, on this particular node.
    :type devices: ``pmap`` of ``UUID`` to ``FilePath``
    :param system_mounts: Mapping of mount point to block device path of all
        mounts on this particular node.
    :type system_mounts: ``pmap`` of ``FilePath`` to ``FilePath``.
    :param devices_with_filesystems: ``PSet`` of ``FilePath`` including
        those devices that have filesystems on this node.
    :param symlinks: ``pmap`` of ``FilePath`` to ``FilePath`` where keys are
        symlinks in the link_root and values are the corresponding mountpoint.
    """
    compute_instance_id = field(unicode, mandatory=True)
    volumes = pvector_field(BlockDeviceVolume)
    devices = pmap_field(UUID, FilePath)
    system_mounts = pmap_field(FilePath, FilePath)
    devices_with_filesystems = pset_field(FilePath)
    symlinks = pmap_field(FilePath, FilePath)


@implementer(ILocalState)
class BlockDeviceDeployerLocalState(PClass):
    """
    An ``ILocalState`` implementation for the ``BlockDeviceDeployer``.

    :ivar unicode hostname: The IP address of the node that has this is the
        state for.
    :ivar UUID node_uuid: The UUID of the node that this is the state for.
    :ivar datasets: The datasets discovered from this node.
    :ivar volumes: A ``PVector`` of ``BlockDeviceVolume`` instances for all
        volumes in the cluster that this node is aware of.
    """
    hostname = field(type=unicode, mandatory=True)
    node_uuid = field(type=UUID, mandatory=True)
    datasets = pmap_field(UUID, DiscoveredDataset)

    def shared_state_changes(self):
        """
        Returns the NodeState and the NonManifestDatasets of the local state.
        These are the only parts of the state that need to be sent to the
        control service.
        """
        # XXX The structure of the shared state changes reflects the model
        # currently used by the control service. However, that model doesn't
        # seem to actually match what any consumer wants.
        manifestations = {}
        paths = {}
        devices = {}
        nonmanifest_datasets = {}

        for dataset in self.datasets.values():
            dataset_id = dataset.dataset_id
            if dataset.state == DatasetStates.MANIFEST:
                manifestations[unicode(dataset_id)] = Manifestation(
                    dataset=Dataset(
                        dataset_id=dataset_id,
                        maximum_size=dataset.maximum_size,
                    ),
                    primary=True,
                )
<<<<<<< HEAD
                paths[unicode(dataset_id)] = dataset.link_path
=======
                paths[unicode(dataset_id)] = dataset.share_path
>>>>>>> 080c43bc
            elif dataset.state in (
                DatasetStates.NON_MANIFEST, DatasetStates.ATTACHED,
                DatasetStates.ATTACHED_NO_FILESYSTEM, DatasetStates.MOUNTED
            ):
                nonmanifest_datasets[unicode(dataset_id)] = Dataset(
                    dataset_id=dataset_id,
                    maximum_size=dataset.maximum_size,
                )
            if dataset.state in (
                DatasetStates.SYMLINKED, DatasetStates.MOUNTED,
                DatasetStates.ATTACHED, DatasetStates.ATTACHED_NO_FILESYSTEM,
            ):
                devices[dataset_id] = dataset.device_path

        return (
            NodeState(
                uuid=self.node_uuid,
                hostname=self.hostname,
                manifestations=manifestations,
                paths=paths,
                devices=devices,
                applications=None,
            ),
            NonManifestDatasets(
                datasets=nonmanifest_datasets
            ),
        )


def _provides_IDatasetStateChangeFactory(k, v):
    return provides(IDatasetStateChangeFactory)(v)


class TransitionTable(CheckedPMap):
    """
    Mapping from desired and discovered dataset state to
    ``IDatasetStateChangeFactory``.
    """
    __key_type__ = NamedConstant

    class __value_type__(CheckedPMap):
        __key_type__ = NamedConstant
        __invariant__ = _provides_IDatasetStateChangeFactory


# If we've nothing to do we want to sleep for no more than a minute:
NOTHING_TO_DO = NoOp(sleep=timedelta(seconds=60))


@provider(IDatasetStateChangeFactory)
class DoNothing(PClass):
    """
    Build a no-op ``IStateChange`` from dataset state.
    """
    @staticmethod
    def from_state_and_config(discovered_dataset, desired_dataset):
        return NOTHING_TO_DO


@provider(IDatasetStateChangeFactory)
class PollUntilAttached(PClass):
    """
    Wake up more frequently to see if remote node has detached a volume we
    wish to attach.

    This polling will not be necessary once FLOC-3834 is done, since we
    will no longer conflate local and remote state. Remote updates will
    therefore suffice to wake us up immediately once the remote node
    detaches the volume.
    """
    @staticmethod
    def from_state_and_config(discovered_dataset, desired_dataset):
        return NoOp(sleep=timedelta(seconds=3))


# Mapping from desired and discovered dataset state to
# IStateChange factory. (The factory is expected to take
# ``desired_dataset`` and ``discovered_dataset``.
Desired = Discovered = DatasetStates
DATASET_TRANSITIONS = TransitionTable.create({
    Desired.MANIFEST: {
        Discovered.NON_EXISTENT: CreateBlockDeviceDataset,
        # Other node will need to detach first, but we need to wake up to
        # notice that it has detached until FLOC-3834 makes that info part
        # of cluster state. So we need to poll... but not too often:
        Discovered.ATTACHED_ELSEWHERE: PollUntilAttached,
        Discovered.ATTACHED_NO_FILESYSTEM: CreateFilesystem,
        Discovered.NON_MANIFEST: AttachVolume,
        DatasetStates.ATTACHED: MountBlockDevice,
        Discovered.MOUNTED: CreateMountSymlink,
    },
    Desired.NON_MANIFEST: {
        # XXX FLOC-2206
        # Can't create non-manifest datasets yet.
        Discovered.NON_EXISTENT: CreateBlockDeviceDataset,
        # Other node will detach:
        Discovered.ATTACHED_ELSEWHERE: DoNothing,
        Discovered.ATTACHED_NO_FILESYSTEM: DetachVolume,
        Discovered.ATTACHED: DetachVolume,
        Discovered.MOUNTED: UnmountBlockDevice,
        Discovered.SYMLINKED: RemoveMountSymlink,
    },
    Desired.DELETED: {
        Discovered.NON_EXISTENT: DoNothing,
        # Other node will destroy
        Discovered.ATTACHED_ELSEWHERE: DoNothing,
        # Can't pick node that will do destruction yet.
        Discovered.NON_MANIFEST: DestroyVolume,
        Discovered.ATTACHED_NO_FILESYSTEM: DetachVolume,
        Discovered.ATTACHED: DetachVolume,
        Discovered.MOUNTED: UnmountBlockDevice,
        Discovered.SYMLINKED: RemoveMountSymlink,
    },
})
del Desired, Discovered


@implementer(ICalculator)
class BlockDeviceCalculator(PClass):
    """
    An ``ICalculator`` that calculates actions that use a
    ``BlockDeviceDeployer``.

    :ivar TransitionTable transitions: Table of convergence actions.
    """
    transitions = field(TransitionTable, mandatory=True,
                        factory=TransitionTable.create,
                        initial=DATASET_TRANSITIONS)

    def _calculate_dataset_change(self, discovered_dataset, desired_dataset):
        """
        Calculate the state changes necessary to make ``discovered_dataset``
        state match ``desired_dataset`` configuration.

        :param discovered_dataset: The current state of the dataset.
        :type discovered_dataset: ``DiscoveredDataset`` or ``None``
        :param desired_dataset: The desired state of the dataset.
        :type desired_dataset: ``DesiredDataset`` or ``None``
        """
        # If the configuration doesn't know about a dataset,
        # we detach it.
        desired_state = (desired_dataset.state
                         if desired_dataset is not None
                         else DatasetStates.NON_MANIFEST)
        # If we haven't discovered a dataset, then it is doesn't
        # exist.
        discovered_state = (discovered_dataset.state
                            if discovered_dataset is not None
                            else DatasetStates.NON_EXISTENT)
        if desired_state != discovered_state:
            transition = self.transitions[desired_state][discovered_state]
            return transition.from_state_and_config(
                discovered_dataset=discovered_dataset,
                desired_dataset=desired_dataset,
            )
        else:
            return NOTHING_TO_DO

    def calculate_changes_for_datasets(
        self, discovered_datasets, desired_datasets
    ):
        actions = []
        # If a dataset isn't in the configuration, we don't act on it.
        for dataset_id in set(discovered_datasets) | set(desired_datasets):
            desired_dataset = desired_datasets.get(dataset_id)
            discovered_dataset = discovered_datasets.get(dataset_id)
            actions.append(self._calculate_dataset_change(
                discovered_dataset=discovered_dataset,
                desired_dataset=desired_dataset,
            ))

        return in_parallel(changes=actions)


@implementer(IDeployer)
class BlockDeviceDeployer(PClass):
    """
    An ``IDeployer`` that operates on ``IBlockDeviceAPI`` providers.

    :ivar unicode hostname: The IP address of the node that has this deployer.
    :ivar UUID node_uuid: The UUID of the node that has this deployer.
    :ivar IBlockDeviceAPI block_device_api: The block device API that will be
        called upon to perform block device operations.
    :ivar IProfiledBlockDeviceAPI _profiled_blockdevice_api: The block device
        API that will be called upon to perform block device operations with
        profiles.
    :ivar FilePath mountroot: The directory where block devices will be
        mounted.
<<<<<<< HEAD
    :ivar FilePath link_root: The directory where symlinks to mounted datasets
        will be created.
=======
    :ivar FilePath shared_root: The parent directory for all dataset paths that
        will be shared externally. Defaults to being the same as mountroot.
        This is designed to either be the mountroot or be a directory that is
        bind mounted read only to the mountroot.
>>>>>>> 080c43bc
    :ivar _async_block_device_api: An object to override the value of the
        ``async_block_device_api`` property.  Used by tests.  Should be
        ``None`` in real-world use.
    :ivar block_device_manager: An ``IBlockDeviceManager`` implementation used
        to interact with the system regarding block devices.
    :ivar ICalculator calculator: The object to use to calculate dataset
        changes.
    """
    hostname = field(type=unicode, mandatory=True)
    node_uuid = field(type=UUID, mandatory=True)
    block_device_api = field(mandatory=True)
    _profiled_blockdevice_api = field(mandatory=True, initial=None)
    _async_block_device_api = field(mandatory=True, initial=None)
<<<<<<< HEAD
    mountroot = field(type=FilePath,
                      initial=FilePath(b"/var/lib/flocker/mounts"))
    link_root = field(type=FilePath, initial=FilePath(b"/flocker/v2"))
=======
    mountroot = field(type=FilePath, initial=FilePath(b"/flocker"))
    shared_root = field(type=FilePath, initial=FilePath(b"/flocker"))
>>>>>>> 080c43bc
    block_device_manager = field(initial=BlockDeviceManager())
    calculator = field(
        invariant=provides(ICalculator),
        mandatory=True,
        initial=BlockDeviceCalculator(),
    )

    @property
    def profiled_blockdevice_api(self):
        """
        Get an ``IProfiledBlockDeviceAPI`` provider which can create volumes
        configured based on pre-defined profiles. This will use the
        _profiled_blockdevice_api attribute, falling back to the
        block_device_api attributed and finally an adapter implementation
        around the block_device_api if neither of those provide the interface.
        """
        if IProfiledBlockDeviceAPI.providedBy(self._profiled_blockdevice_api):
            return self._profiled_blockdevice_api
        if IProfiledBlockDeviceAPI.providedBy(self.block_device_api):
            return self.block_device_api
        return ProfiledBlockDeviceAPIAdapter(
            _blockdevice_api=self.block_device_api
        )

    @property
    def async_block_device_api(self):
        """
        Get an ``IBlockDeviceAsyncAPI`` provider which can manipulate volumes
        for this deployer.

        During real operation, this is a threadpool-based wrapper around the
        ``IBlockDeviceAPI`` provider.  For testing purposes it can be
        overridden with a different object entirely (and this large amount of
        support code for this is necessary because this class is a ``PClass``
        subclass).
        """
        if self._async_block_device_api is None:
            from twisted.internet import reactor
            return _SyncToThreadedAsyncAPIAdapter(
                _sync=self.block_device_api,
                _reactor=reactor,
                _threadpool=reactor.getThreadPool(),
            )
        return self._async_block_device_api

    def _discover_raw_state(self):
        """
        Find the state of this node that is relevant to determining which
        datasets are on this node, and return a ``RawState`` containing that
        information.
        """
        # FLOC-1819 Make this asynchronous
        api = self.block_device_api
        compute_instance_id = api.compute_instance_id()
        volumes = api.list_volumes()
        system_mounts = {
            mount.mountpoint: mount.blockdevice
            for mount in self.block_device_manager.get_mounts()
        }

        def is_existing_block_device(dataset_id, path):
            if isinstance(path, FilePath) and path.isBlockDevice():
                return True
            INVALID_DEVICE_PATH(
                dataset_id=dataset_id, invalid_value=path
            ).write(_logger)
            return False

        # XXX This should probably just be included in
        # BlockDeviceVolume for attached volumes.
        devices = {}
        for volume in volumes:
            dataset_id = volume.dataset_id
            if volume.attached_to == compute_instance_id:
                device_path = api.get_device_path(volume.blockdevice_id)
                if is_existing_block_device(dataset_id, device_path):
                    devices[dataset_id] = device_path
                else:
                    # XXX We will detect this as NON_MANIFEST, but this is
                    # probably an intermediate state where the device is
                    # externally attached but the device hasn't shown up
                    # in the filesystem yet.
                    pass

        symlinks = {
            link: link.realpath()
            for link in iter(self.link_root.child(f)
                             for f in self.link_root.listdir())
            if link.islink()
        }

        result = RawState(
            compute_instance_id=compute_instance_id,
            volumes=volumes,
            devices=devices,
            system_mounts=system_mounts,
            devices_with_filesystems=[
                device for device in devices.values()
                if self.block_device_manager.has_filesystem(device)],
            symlinks=symlinks,
        )
        DISCOVERED_RAW_STATE(raw_state=result).write()
        return result

    def discover_state(self, cluster_state):
        """
        Find all datasets that are currently associated with this host and
        return a ``BlockDeviceDeployerLocalState`` containing all the datasets
        that are not manifest or are located on this node.
        """
        raw_state = self._discover_raw_state()

        datasets = {}
        for volume in raw_state.volumes:
            dataset_id = volume.dataset_id
            if dataset_id in raw_state.devices:
                device_path = raw_state.devices[dataset_id]
                mount_point = self._mountpath_for_dataset_id(
                    unicode(dataset_id)
                )
<<<<<<< HEAD
                link_path = self._link_path_for_dataset_id(
                    unicode(dataset_id)
                )
=======
                share_path = self._sharepath_for_dataset_id(
                    unicode(dataset_id)
                )

                # If the mount point for this dataset is in the current
                # system mounts and the blockdevice that is mounted there is
                # the blockdevice for this dataset, then the dataset is
                # considered to be in state MOUNTED.
>>>>>>> 080c43bc
                if (
                    mount_point in raw_state.system_mounts and
                    raw_state.system_mounts[mount_point] == device_path
                ):
<<<<<<< HEAD
                    if (
                        link_path in raw_state.symlinks and
                        raw_state.symlinks[link_path] == mount_point
                    ):
                        datasets[dataset_id] = DiscoveredDataset(
                            state=DatasetStates.SYMLINKED,
                            dataset_id=dataset_id,
                            maximum_size=volume.size,
                            blockdevice_id=volume.blockdevice_id,
                            device_path=device_path,
                            mount_point=mount_point,
                            link_path=link_path,
                        )
                    else:
                        datasets[dataset_id] = DiscoveredDataset(
                            state=DatasetStates.MOUNTED,
                            dataset_id=dataset_id,
                            maximum_size=volume.size,
                            blockdevice_id=volume.blockdevice_id,
                            device_path=device_path,
                            mount_point=mount_point,
                        )
=======
                    datasets[dataset_id] = DiscoveredDataset(
                        state=DatasetStates.MOUNTED,
                        dataset_id=dataset_id,
                        maximum_size=volume.size,
                        blockdevice_id=volume.blockdevice_id,
                        device_path=device_path,
                        mount_point=mount_point,
                        share_path=share_path,
                    )
>>>>>>> 080c43bc
                else:
                    if device_path in raw_state.devices_with_filesystems:
                        state = DatasetStates.ATTACHED
                    else:
                        state = DatasetStates.ATTACHED_NO_FILESYSTEM
                    datasets[dataset_id] = DiscoveredDataset(
                        state=state,
                        dataset_id=dataset_id,
                        maximum_size=volume.size,
                        blockdevice_id=volume.blockdevice_id,
                        device_path=device_path,
                    )
            else:
                if volume.attached_to in (None, raw_state.compute_instance_id):
                    # XXX We check for attached locally for the case
                    # where the volume is attached but the
                    # blockdevice doesn't exist yet.
                    datasets[dataset_id] = DiscoveredDataset(
                        state=DatasetStates.NON_MANIFEST,
                        dataset_id=dataset_id,
                        maximum_size=volume.size,
                        blockdevice_id=volume.blockdevice_id,
                    )
                else:
                    datasets[dataset_id] = DiscoveredDataset(
                        state=DatasetStates.ATTACHED_ELSEWHERE,
                        dataset_id=dataset_id,
                        maximum_size=volume.size,
                        blockdevice_id=volume.blockdevice_id,
                    )

        local_state = BlockDeviceDeployerLocalState(
            node_uuid=self.node_uuid,
            hostname=self.hostname,
            datasets=datasets,
        )

        return succeed(local_state)

    def _mountpath_for_dataset_id(self, dataset_id):
        """
        Calculate the mountpoint for a dataset.

        :param unicode dataset_id: The unique identifier of the dataset for
            which to calculate a mount point.

        :returns: A ``FilePath`` of the mount point.
        """
        return self.mountroot.child(dataset_id.encode("ascii"))

<<<<<<< HEAD
    def _link_path_for_dataset_id(self, dataset_id):
        """
        Calculate the symlink path for a dataset.

        :param unicode dataset_id: The unique identifier of the dataset for
            which to calculate a shared path.

        :returns: A ``FilePath`` of the link path.
        """
        return self.link_root.child(dataset_id.encode("ascii"))
=======
    def _sharepath_for_dataset_id(self, dataset_id):
        """
        Calculate the shared path location for a dataset.

        :param unicode dataset_id: The unique identifier of the dataset for
            which to calculate a mount point.

        :returns: A ``FilePath`` of the shared path.
        """
        return self.shared_root.child(dataset_id.encode("ascii"))
>>>>>>> 080c43bc

    def _calculate_desired_for_manifestation(self, manifestation):
        """
        Get the ``DesiredDataset`` corresponding to a given manifestation.

        :param Manifestation manifestation: The

        :return: The ``DesiredDataset`` corresponding to the given
            manifestation.
        """
        dataset_id = UUID(manifestation.dataset.dataset_id)
        # XXX: Make this configurable. FLOC-2679
        maximum_size = manifestation.dataset.maximum_size
        if maximum_size is None:
            maximum_size = int(DEFAULT_DATASET_SIZE.bytes)

        common_args = {
            'dataset_id': dataset_id,
            'metadata': manifestation.dataset.metadata,
        }
        if manifestation.dataset.deleted:
            return DesiredDataset(
                state=DatasetStates.DELETED,
                **common_args
            )
        else:
            return DesiredDataset(
                state=DatasetStates.MANIFEST,
                maximum_size=maximum_size,
                mount_point=self._mountpath_for_dataset_id(
                    unicode(dataset_id)
                ),
<<<<<<< HEAD
                link_path=self._link_path_for_dataset_id(
=======
                share_path=self._sharepath_for_dataset_id(
>>>>>>> 080c43bc
                    unicode(dataset_id)
                ),
                **common_args
            )

    def _calculate_desired_state(
        self, configuration, local_applications, local_datasets
    ):
        not_in_use = NotInUseDatasets(
            node_uuid=self.node_uuid,
            local_applications=local_applications,
            leases=configuration.leases,
        )

        this_node_config = configuration.get_node(
            self.node_uuid, hostname=self.hostname)

        desired_datasets = {
            UUID(manifestation.dataset.dataset_id):
            self._calculate_desired_for_manifestation(
                manifestation
            )
            for manifestation in this_node_config.manifestations.values()
        }

        # If we don't have a given dataset, we default it to `NON_MANIFEST` in
        # BlockDeviceCalculator.calculate_changes_for_datasets, so we don't try
        # to find them here. We don't have explicit configuration for
        # non-manifest datasets anyway. Datasets that should be
        # `ATTACHED_ELSEWHERE` need the same behavior as `NON_MANIFEST`, so we
        # don't check them either.

        not_in_use_datasets = not_in_use(local_datasets.values())
        for dataset_id, dataset in local_datasets.items():
            if dataset in not_in_use_datasets:
                continue
            if dataset.state != DatasetStates.MANIFEST:
                # A lease doesn't force manifestation.
                continue
            # This may override something from above, if there is a
            # lease or application using a dataset.
            desired_datasets[dataset_id] = DesiredDataset(
                dataset_id=dataset_id,
                state=DatasetStates.MANIFEST,
                maximum_size=dataset.maximum_size,
                # XXX We don't populate metadata here, but it isn't necessary
                # until we want to update it.
                metadata={},
                mount_point=self._mountpath_for_dataset_id(
                    unicode(dataset_id)
                ),
<<<<<<< HEAD
                link_path=self._link_path_for_dataset_id(
=======
                share_path=self._sharepath_for_dataset_id(
>>>>>>> 080c43bc
                    unicode(dataset_id)
                ),
            )

        return desired_datasets

    def calculate_changes(self, configuration, cluster_state, local_state):
        local_node_state = cluster_state.get_node(self.node_uuid,
                                                  hostname=self.hostname)

        # We need to know applications (for now) to see if we should delay
        # deletion or handoffs. Eventually this will rely on leases instead.
        # https://clusterhq.atlassian.net/browse/FLOC-1425.
        if local_node_state.applications is None:
            return NOTHING_TO_DO

        desired_datasets = self._calculate_desired_state(
            configuration=configuration,
            local_applications=local_node_state.applications,
            local_datasets=local_state.datasets,
        )

        return self.calculator.calculate_changes_for_datasets(
            discovered_datasets=local_state.datasets,
            desired_datasets=desired_datasets,
        )


class ProcessLifetimeCache(proxyForInterface(IBlockDeviceAPI, "_api")):
    """
    A transparent caching layer around an ``IBlockDeviceAPI`` instance,
    intended to exist for the lifetime of the process.

    :ivar _api: Wrapped ``IBlockDeviceAPI`` provider.
    :ivar _instance_id: Cached result of ``compute_instance_id``.
    :ivar _device_paths: Mapping from blockdevice ids to cached device path.
    """
    def __init__(self, api):
        self._api = api
        self._instance_id = None
        self._device_paths = {}

    def compute_instance_id(self):
        """
        Always return initial result since this shouldn't change until a
        reboot.
        """
        if self._instance_id is None:
            self._instance_id = self._api.compute_instance_id()
        return self._instance_id

    def get_device_path(self, blockdevice_id):
        """
        Load the device path from a cache if possible.
        """
        if blockdevice_id not in self._device_paths:
            self._device_paths[blockdevice_id] = self._api.get_device_path(
                blockdevice_id)
        return self._device_paths[blockdevice_id]

    def detach_volume(self, blockdevice_id):
        """
        Clear the cached device path, if it was cached.
        """
        try:
            del self._device_paths[blockdevice_id]
        except KeyError:
            pass
        return self._api.detach_volume(blockdevice_id)<|MERGE_RESOLUTION|>--- conflicted
+++ resolved
@@ -97,15 +97,12 @@
         the node where the dataset is attached.
     :ivar FilePath mount_point: The absolute path to the location on the node
         where the dataset will be mounted.
-<<<<<<< HEAD
     :ivar FilePath link_path: The absolute path to the location where a symlink
         to the dataset will be placed.
-=======
     :ivar FilePath share_path: The absolute path to the location on the node
         where the dataset is available for use by an external client.  This may
         be different than mount_point in scenarios where read-only bind mounts
         are used to protect the path that is shared with clients.
->>>>>>> 080c43bc
     """
     state = field(
         invariant=lambda state: (state in DatasetStates.iterconstants(),
@@ -117,11 +114,8 @@
     blockdevice_id = field(type=unicode, mandatory=True)
     device_path = field(FilePath)
     mount_point = field(FilePath)
-<<<<<<< HEAD
     link_path = field(FilePath)
-=======
     share_path = field(FilePath)
->>>>>>> 080c43bc
 
     __invariant__ = TaggedUnionInvariant(
         tag_attribute='state',
@@ -130,14 +124,9 @@
             DatasetStates.NON_MANIFEST: set(),
             DatasetStates.ATTACHED_NO_FILESYSTEM: {'device_path'},
             DatasetStates.ATTACHED: {'device_path'},
-<<<<<<< HEAD
             DatasetStates.MOUNTED: {'device_path', 'mount_point'},
             DatasetStates.SYMLINKED: {'device_path', 'mount_point',
-                                      'link_path'},
-=======
-            DatasetStates.MOUNTED: {'device_path', 'mount_point',
-                                    'share_path'},
->>>>>>> 080c43bc
+                                      'link_path', 'share_path'},
         },
     )
 
@@ -158,11 +147,8 @@
         value_type=unicode,
     )
     mount_point = field(FilePath)
-<<<<<<< HEAD
     link_path = field(FilePath)
-=======
     share_path = field(FilePath)
->>>>>>> 080c43bc
     filesystem = field(unicode, initial=u"ext4", mandatory=True,
                        invariant=lambda v: (v == "ext4", "Must be 'ext4'."))
 
@@ -170,13 +156,8 @@
         tag_attribute='state',
         attributes_for_tag={
             DatasetStates.NON_MANIFEST: {"maximum_size"},
-<<<<<<< HEAD
             DatasetStates.MANIFEST: {
-                "maximum_size", "mount_point", "link_path"},
-=======
-            DatasetStates.MOUNTED: {"maximum_size", "mount_point",
-                                    "share_path"},
->>>>>>> 080c43bc
+                "maximum_size", "mount_point", "link_path", "share_path"},
             DatasetStates.DELETED: set(),
         },
     )
@@ -1451,11 +1432,7 @@
                     ),
                     primary=True,
                 )
-<<<<<<< HEAD
-                paths[unicode(dataset_id)] = dataset.link_path
-=======
                 paths[unicode(dataset_id)] = dataset.share_path
->>>>>>> 080c43bc
             elif dataset.state in (
                 DatasetStates.NON_MANIFEST, DatasetStates.ATTACHED,
                 DatasetStates.ATTACHED_NO_FILESYSTEM, DatasetStates.MOUNTED
@@ -1644,15 +1621,12 @@
         profiles.
     :ivar FilePath mountroot: The directory where block devices will be
         mounted.
-<<<<<<< HEAD
     :ivar FilePath link_root: The directory where symlinks to mounted datasets
         will be created.
-=======
     :ivar FilePath shared_root: The parent directory for all dataset paths that
         will be shared externally. Defaults to being the same as mountroot.
         This is designed to either be the mountroot or be a directory that is
         bind mounted read only to the mountroot.
->>>>>>> 080c43bc
     :ivar _async_block_device_api: An object to override the value of the
         ``async_block_device_api`` property.  Used by tests.  Should be
         ``None`` in real-world use.
@@ -1666,14 +1640,10 @@
     block_device_api = field(mandatory=True)
     _profiled_blockdevice_api = field(mandatory=True, initial=None)
     _async_block_device_api = field(mandatory=True, initial=None)
-<<<<<<< HEAD
     mountroot = field(type=FilePath,
                       initial=FilePath(b"/var/lib/flocker/mounts"))
     link_root = field(type=FilePath, initial=FilePath(b"/flocker/v2"))
-=======
-    mountroot = field(type=FilePath, initial=FilePath(b"/flocker"))
-    shared_root = field(type=FilePath, initial=FilePath(b"/flocker"))
->>>>>>> 080c43bc
+    shared_root = field(type=FilePath, initial=FilePath(b"/flocker/v2"))
     block_device_manager = field(initial=BlockDeviceManager())
     calculator = field(
         invariant=provides(ICalculator),
@@ -1794,11 +1764,9 @@
                 mount_point = self._mountpath_for_dataset_id(
                     unicode(dataset_id)
                 )
-<<<<<<< HEAD
                 link_path = self._link_path_for_dataset_id(
                     unicode(dataset_id)
                 )
-=======
                 share_path = self._sharepath_for_dataset_id(
                     unicode(dataset_id)
                 )
@@ -1807,12 +1775,10 @@
                 # system mounts and the blockdevice that is mounted there is
                 # the blockdevice for this dataset, then the dataset is
                 # considered to be in state MOUNTED.
->>>>>>> 080c43bc
                 if (
                     mount_point in raw_state.system_mounts and
                     raw_state.system_mounts[mount_point] == device_path
                 ):
-<<<<<<< HEAD
                     if (
                         link_path in raw_state.symlinks and
                         raw_state.symlinks[link_path] == mount_point
@@ -1825,6 +1791,7 @@
                             device_path=device_path,
                             mount_point=mount_point,
                             link_path=link_path,
+                            share_path=share_path,
                         )
                     else:
                         datasets[dataset_id] = DiscoveredDataset(
@@ -1835,17 +1802,6 @@
                             device_path=device_path,
                             mount_point=mount_point,
                         )
-=======
-                    datasets[dataset_id] = DiscoveredDataset(
-                        state=DatasetStates.MOUNTED,
-                        dataset_id=dataset_id,
-                        maximum_size=volume.size,
-                        blockdevice_id=volume.blockdevice_id,
-                        device_path=device_path,
-                        mount_point=mount_point,
-                        share_path=share_path,
-                    )
->>>>>>> 080c43bc
                 else:
                     if device_path in raw_state.devices_with_filesystems:
                         state = DatasetStates.ATTACHED
@@ -1896,7 +1852,6 @@
         """
         return self.mountroot.child(dataset_id.encode("ascii"))
 
-<<<<<<< HEAD
     def _link_path_for_dataset_id(self, dataset_id):
         """
         Calculate the symlink path for a dataset.
@@ -1907,7 +1862,7 @@
         :returns: A ``FilePath`` of the link path.
         """
         return self.link_root.child(dataset_id.encode("ascii"))
-=======
+
     def _sharepath_for_dataset_id(self, dataset_id):
         """
         Calculate the shared path location for a dataset.
@@ -1918,7 +1873,6 @@
         :returns: A ``FilePath`` of the shared path.
         """
         return self.shared_root.child(dataset_id.encode("ascii"))
->>>>>>> 080c43bc
 
     def _calculate_desired_for_manifestation(self, manifestation):
         """
@@ -1951,11 +1905,10 @@
                 mount_point=self._mountpath_for_dataset_id(
                     unicode(dataset_id)
                 ),
-<<<<<<< HEAD
                 link_path=self._link_path_for_dataset_id(
-=======
+                    unicode(dataset_id)
+                ),
                 share_path=self._sharepath_for_dataset_id(
->>>>>>> 080c43bc
                     unicode(dataset_id)
                 ),
                 **common_args
@@ -2007,11 +1960,10 @@
                 mount_point=self._mountpath_for_dataset_id(
                     unicode(dataset_id)
                 ),
-<<<<<<< HEAD
                 link_path=self._link_path_for_dataset_id(
-=======
+                    unicode(dataset_id)
+                ),
                 share_path=self._sharepath_for_dataset_id(
->>>>>>> 080c43bc
                     unicode(dataset_id)
                 ),
             )
