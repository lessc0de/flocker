--- conflicted
+++ resolved
@@ -66,15 +66,11 @@
     """
     # Doesn't exist yet.
     NON_EXISTENT = NamedConstant()
-<<<<<<< HEAD
     # Existing volume not recorded as owning a dataset
     UNREGISTGERED = NamedConstant()
     # Ownership recorded but not reported as a volume
     REGISTERED = NamedConstant()
-    # Exists, but attached elsewhere
-=======
     # Exists, but attached elsewhere to a live host:
->>>>>>> 02af1493
     ATTACHED_ELSEWHERE = NamedConstant()
     # Exists, but attached elsewhere to a dead host:
     ATTACHED_TO_DEAD_NODE = NamedConstant()
@@ -117,8 +113,8 @@
     __invariant__ = TaggedUnionInvariant(
         tag_attribute='state',
         attributes_for_tag={
-<<<<<<< HEAD
             DatasetStates.ATTACHED_ELSEWHERE: {'maximum_size'},
+            DatasetStates.ATTACHED_TO_DEAD_NODE: {'maximum_size'},
             DatasetStates.NON_MANIFEST: {'maximum_size'},
             DatasetStates.UNREGISTGERED: {'maximum_size'},
             DatasetStates.REGISTERED: set(),
@@ -128,14 +124,6 @@
                 'device_path', 'maximum_size'},
             DatasetStates.MOUNTED: {
                 'device_path', 'mount_point', 'maximum_size'},
-=======
-            DatasetStates.ATTACHED_ELSEWHERE: set(),
-            DatasetStates.ATTACHED_TO_DEAD_NODE: set(),
-            DatasetStates.NON_MANIFEST: set(),
-            DatasetStates.ATTACHED_NO_FILESYSTEM: {'device_path'},
-            DatasetStates.ATTACHED: {'device_path'},
-            DatasetStates.MOUNTED: {'device_path', 'mount_point'},
->>>>>>> 02af1493
         },
     )
 
@@ -441,14 +429,14 @@
     [Field(u"raw_state", safe_repr)],
     u"The discovered raw state of the node's block device volumes.")
 
-<<<<<<< HEAD
+
 UNREGISTERED_VOLUME_ATTACHED = MessageType(
     u"agent:blockdevice:unregistered_volume_attached",
     [DATASET_ID, BLOCK_DEVICE_ID],
     u"A blockdevice that isn't registered as belonging to a dataset is "
     u"attached to an instance."
 )
-=======
+
 FUNCTION_NAME = Field.for_types(
     "function", [bytes, unicode],
     u"The name of the function.")
@@ -457,7 +445,6 @@
     u"flocker:node:agents:blockdevice:list_volumes",
     [FUNCTION_NAME, COUNT],
     u"list_volumes called.",)
->>>>>>> 02af1493
 
 
 def _volume_field():
