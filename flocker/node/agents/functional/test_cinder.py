--- conflicted
+++ resolved
@@ -31,23 +31,13 @@
 )
 
 from ..testtools import (
-<<<<<<< HEAD
     make_iblockdeviceapi_tests, make_icloudapi_tests,
 )
 from ..test.blockdevicefactory import (
     InvalidConfig, ProviderType, get_blockdevice_config,
     get_blockdeviceapi_with_cleanup, get_device_allocation_unit,
     get_minimum_allocatable_size,
-=======
-    InvalidConfig,
-    get_blockdevice_config,
-    get_blockdeviceapi_with_cleanup,
-    get_minimum_allocatable_size,
-    get_openstack_region_for_test,
-    make_iblockdeviceapi_tests,
-    make_icloudapi_tests,
     require_backend,
->>>>>>> 5eba9a79
 )
 from ....testtools import TestCase, flaky, run_process
 
@@ -121,17 +111,7 @@
         """
         :return: A ``cinderclient.Cinder`` instance.
         """
-<<<<<<< HEAD
         return self.api.cinder_volume_manager
-=======
-        try:
-            config = get_blockdevice_config()
-        except InvalidConfig as e:
-            self.skipTest(str(e))
-        session = get_keystone_session(**config)
-        region = get_openstack_region_for_test()
-        return get_cinder_v1_client(session, region)
->>>>>>> 5eba9a79
 
     def test_foreign_volume(self):
         """
@@ -215,16 +195,6 @@
 class CinderHttpsTests(TestCase):
     """
     Test connections to HTTPS-enabled OpenStack.
-<<<<<<< HEAD
-    """
-    def setUp(self):
-        super(CinderHttpsTests, self).setUp()
-        try:
-            self.config = get_blockdevice_config(ProviderType.openstack)
-        except InvalidConfig as e:
-            self.skipTest(str(e))
-        auth_url = self.config['auth_url']
-=======
 
     XXX: These tests can only be run against a keystone server endpoint that
     has SSL and that supports the "password" auth_plugin.
@@ -247,15 +217,13 @@
         config.update(config_override)
 
         auth_url = config['auth_url']
->>>>>>> 5eba9a79
+
         if not urlsplit(auth_url).scheme == u"https":
             self.skipTest(
                 "Tests require a TLS auth_url endpoint "
                 "beginning with https://. "
                 "Found auth_url: {}".format(auth_url)
             )
-<<<<<<< HEAD
-=======
         session = get_keystone_session(**config)
         expected_options = set(config_override)
         supported_options = set(
@@ -275,24 +243,17 @@
 
         session.invalidate()
         return session
->>>>>>> 5eba9a79
 
     def test_verify_false(self):
         """
         With the peer_verify field set to False, connection to the
         OpenStack servers always succeeds.
         """
-<<<<<<< HEAD
-        self.config['peer_verify'] = False
-        session = get_keystone_session(**self.config)
-        session.invalidate()
-=======
         session = self.session_for_test(
             config_override={
                 'peer_verify': False,
             }
         )
->>>>>>> 5eba9a79
         # This will fail if authentication fails.
         session.get_token()
 
@@ -303,18 +264,6 @@
         """
         path = self.make_temporary_directory()
         RootCredential.initialize(path, b"mycluster")
-<<<<<<< HEAD
-        self.config.update({
-            'backend': 'openstack',
-            'auth_plugin': 'password',
-            'peer_verify': True,
-            'peer_ca_path': path.child(
-                AUTHORITY_CERTIFICATE_FILENAME).path
-        })
-        session = get_keystone_session(**self.config)
-        session.invalidate()
-        self.assertRaises(BadRequest, session.get_token)
-=======
         session = self.session_for_test(
             config_override={
                 'peer_verify': True,
@@ -324,7 +273,6 @@
             }
         )
         self.assertRaises(Unauthorized, session.get_token)
->>>>>>> 5eba9a79
 
 
 class VirtIOClient:
@@ -428,27 +376,9 @@
         self.setUp()
 
     def setUp(self):
-<<<<<<< HEAD
         self.blockdevice_api = cinderblockdeviceapi_for_test(test_case=self)
         self.cinder = self.blockdevice_api.cinder_volume_manager
         self.nova = self.blockdevice_api.nova_volume_manager
-=======
-        config = get_blockdevice_config()
-        region = get_openstack_region_for_test()
-        session = get_keystone_session(**config)
-        self.cinder = get_cinder_v1_client(session, region)
-        self.nova = get_nova_v2_client(session, region)
-        self.blockdevice_api = cinderblockdeviceapi_for_test(test_case=self)
-
-    def _detach(self, instance_id, volume):
-        self.nova.volumes.delete_server_volume(instance_id, volume.id)
-        return wait_for_volume_state(
-            volume_manager=self.cinder.volumes,
-            expected_volume=volume,
-            desired_state=u'available',
-            transient_states=(u'in-use', u'detaching'),
-        )
->>>>>>> 5eba9a79
 
     def cleanup(self, instance_id, volume):
         try:
