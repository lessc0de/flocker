# Copyright Hybrid Logic Ltd.  See LICENSE file for details.
# -*- test-case-name: flocker.node.test.test_model -*-

"""
Record types for representing deployment models.
"""

from characteristic import attributes


@attributes(["repository", "tag"], defaults=dict(tag=u'latest'))
class DockerImage(object):
    """
    An image that can be used to run an application using Docker.

    :ivar unicode repository: eg ``u"hybridcluster/flocker"``
    :ivar unicode tag: eg ``u"release-14.0"``
    :ivar unicode full_name: A readonly property which combines the repository
        and tag in a format that can be passed to `docker run`.
    """

    @property
    def full_name(self):
        return "{repository}:{tag}".format(
            repository=self.repository, tag=self.tag)

    @classmethod
    def from_string(cls, input):
        """
        Given a Docker image name, return a :class:`DockerImage`.

        :param unicode input: A Docker image name in the format
            ``repository[:tag]``.

        :raises ValueError: If Docker image name is not in a valid format.

        :returns: A ``DockerImage`` instance.
        """
        kwargs = {}
        parts = input.rsplit(u':', 1)
        repository = parts[0]
        if not repository:
            raise ValueError("Docker image names must have format "
                             "'repository[:tag]'. Found '{image_name}'."
                             .format(image_name=input))
        kwargs['repository'] = repository
        if len(parts) == 2:
            kwargs['tag'] = parts[1]
        return cls(**kwargs)


<<<<<<< HEAD
@attributes(["mountpoint"])
class AttachedVolume(object):
    """
    A volume attached to an application to be deployed.

    :ivar FilePath mountpoint: The path within the container where this
        volume should be mounted, or ``None`` if unknown
        (see https://github.com/ClusterHQ/flocker/issues/289).
    """


@with_cmp(["name"])
@with_repr(["name", "image", "volume"])
@with_init(["name", "image", "volume"], defaults=dict(image=None,
                                                      volume=None))
=======
@attributes(["name", "image", "ports"], defaults=dict(image=None, ports=None))
>>>>>>> 8e7bb50b
class Application(object):
    """
    A single `application <http://12factor.net/>`_ to be deployed.

    XXX: The image and ports attributes defaults to `None` until we have a way
    to interrogate geard for the docker images associated with its containers.
    See https://github.com/ClusterHQ/flocker/issues/207

    XXX: Only the name is compared in equality checks. See
    https://github.com/ClusterHQ/flocker/issues/267

    :ivar unicode name: A short, human-readable identifier for this
        application.  For example, ``u"site-example.com"`` or
        ``u"pgsql-payroll"``.

    :ivar DockerImage image: An image that can be used to run this
        containerized application.

<<<<<<< HEAD
    :ivar volume: ``None`` if there is no volume, otherwise a
        ``AttachedVolume`` instance.
=======
    :ivar frozenset ports: A ``frozenset`` of ``Port`s that should be exposed
        to the outside world.
>>>>>>> 8e7bb50b
    """


@attributes(["hostname", "applications"])
class Node(object):
    """
    A single node on which applications will be managed (deployed,
    reconfigured, destroyed, etc).

    :ivar unicode hostname: The hostname of the node.  This must be a
        resolveable name so that Flocker can connect to the node.  This may be
        a literal IP address instead of a proper hostname.

    :ivar frozenset applications: A ``frozenset`` of ``Application`` instances
        describing the applications which are to run on this ``Node``.
    """


@attributes(["nodes"])
class Deployment(object):
    """
    A ``Deployment`` describes the configuration of a number of applications on
    a number of cooperating nodes.  This might describe the real state of an
    existing deployment or be used to represent a desired future state.

    :ivar frozenset nodes: A ``frozenset`` containing ``Node`` instances
        describing the configuration of each cooperating node.
    """


@attributes(['internal_port', 'external_port'])
class Port(object):
    """
    A record representing the mapping between a port exposed internally by an
    application and the corresponding port exposed to the outside world.

    :ivar int internal_port: The port number exposed by the application.
    :ivar int external_port: The port number exposed to the outside world.
    """


@attributes(["containers_to_start", "containers_to_stop"])
class StateChanges(object):
    """
    ``StateChanges`` describes changes necessary to make to the current
    state. This might be because of user-specified configuration changes.

    :ivar set containers_to_start: The containers which must be started.
    :ivar set containers_to_stop: The containers which must be stopped.
    """<|MERGE_RESOLUTION|>--- conflicted
+++ resolved
@@ -49,11 +49,15 @@
         return cls(**kwargs)
 
 
-<<<<<<< HEAD
-@attributes(["mountpoint"])
+@attributes(["name", "mountpoint"])
 class AttachedVolume(object):
     """
     A volume attached to an application to be deployed.
+
+    :ivar unicode name: A short, human-readable identifier for this
+        volume. For now this is always the same as the name of the
+        application it is attached to (see
+        https://github.com/ClusterHQ/flocker/issues/49).
 
     :ivar FilePath mountpoint: The path within the container where this
         volume should be mounted, or ``None`` if unknown
@@ -61,13 +65,8 @@
     """
 
 
-@with_cmp(["name"])
-@with_repr(["name", "image", "volume"])
-@with_init(["name", "image", "volume"], defaults=dict(image=None,
-                                                      volume=None))
-=======
-@attributes(["name", "image", "ports"], defaults=dict(image=None, ports=None))
->>>>>>> 8e7bb50b
+@attributes(["name", "image", "ports", "volume"],
+            defaults=dict(image=None, ports=None, volume=None))
 class Application(object):
     """
     A single `application <http://12factor.net/>`_ to be deployed.
@@ -86,13 +85,11 @@
     :ivar DockerImage image: An image that can be used to run this
         containerized application.
 
-<<<<<<< HEAD
+    :ivar frozenset ports: A ``frozenset`` of ``Port`s that should be exposed
+        to the outside world.
+
     :ivar volume: ``None`` if there is no volume, otherwise a
         ``AttachedVolume`` instance.
-=======
-    :ivar frozenset ports: A ``frozenset`` of ``Port`s that should be exposed
-        to the outside world.
->>>>>>> 8e7bb50b
     """
 
 
