# Copyright ClusterHQ Inc.  See LICENSE file for details.

"""
Helpers for retrying things.
"""

from __future__ import absolute_import, division

from sys import exc_info

from datetime import timedelta
from functools import partial
from inspect import getfile, getsourcelines
from itertools import repeat
import time

from eliot import (
    ActionType, MessageType, Message, Field, start_action,
)
from eliot.twisted import DeferredContext

from twisted.python.reflect import safe_repr
from twisted.internet.task import deferLater
from twisted.internet.defer import maybeDeferred
<<<<<<< HEAD
from twisted.python.reflect import fullyQualifiedName
=======
from twisted.python.failure import Failure
>>>>>>> b58c0a35

from effect import Effect, Constant, Delay
from effect.retry import retry


def function_serializer(function):
    """
    Serialize the given function for logging by eliot.

    :param function: Function to serialize.

    :return: Serialized version of function for inclusion in logs.
    """
    try:
        return {
            "function": str(function),
            "file": getfile(function),
            "line": getsourcelines(function)[1]
        }
    except IOError:
        # One debugging method involves changing .py files and is incompatible
        # with inspecting the source.
        return {
            "function": str(function),
        }
    except TypeError:
        # Callable not supported by inspect.getfile
        if isinstance(function, partial):
            return {
                'partial': function_serializer(function.func)
            }
        else:
            return {
                "function": str(function),
            }


class LoopExceeded(Exception):
    """
    Raised when ``loop_until`` looped too many times.
    """

    def __init__(self, predicate, last_result):
        super(LoopExceeded, self).__init__(
            '%r never True in loop_until, last result: %r'
            % (predicate, last_result))


LOOP_UNTIL_ACTION = ActionType(
    action_type="flocker:common:loop_until",
    startFields=[Field("predicate", function_serializer)],
    successFields=[Field("result", serializer=safe_repr)],
    description="Looping until predicate is true.")

LOOP_UNTIL_ITERATION_MESSAGE = MessageType(
    message_type="flocker:common:loop_until:iteration",
    fields=[Field("result", serializer=safe_repr)],
    description="Predicate failed, trying again.")


def loop_until(reactor, predicate, steps=None):
    """Repeatedly call ``predicate``, until it returns something ``Truthy``.

    :param reactor: The reactor implementation to use to delay.
    :type reactor: ``IReactorTime``.

    :param predicate: Callable returning termination condition.
    :type predicate: 0-argument callable returning a Deferred.

    :param steps: An iterable of delay intervals, measured in seconds.
        If not provided, will default to retrying every 0.1 seconds forever.

    :raise LoopExceeded: If given a finite sequence of steps, and we exhaust
        that sequence waiting for predicate to be truthy.

    :return: A ``Deferred`` firing with the first ``Truthy`` response from
        ``predicate``.
    """
    if steps is None:
        steps = repeat(0.1)
    steps = iter(steps)

    action = LOOP_UNTIL_ACTION(predicate=predicate)

    d = action.run(DeferredContext, maybeDeferred(action.run, predicate))

    def loop(result):
        if not result:
            LOOP_UNTIL_ITERATION_MESSAGE(
                result=result
            ).write()
            try:
                delay = steps.next()
            except StopIteration:
                raise LoopExceeded(predicate, result)
            d = deferLater(reactor, delay, action.run, predicate)
            d.addCallback(partial(action.run, loop))
            return d
        action.addSuccessFields(result=result)
        return result
    d.addCallback(loop)
    return d.addActionFinish()


def timeout(reactor, deferred, timeout_sec, reason=None):
    """
    Adds a timeout to an existing deferred.  If the timeout expires before the
    deferred expires, then the deferred is cancelled.

    :param IReactorTime reactor: The reactor implementation to schedule the
        timeout.
    :param Deferred deferred: The deferred to cancel at a later point in time.
    :param float timeout_sec: The number of seconds to wait before the deferred
        should time out.
    :param Exception reason: An exception used to create a Failure with which
        to fire the Deferred if the timeout is encountered.  If not given,
        ``deferred`` retains its original failure behavior.

    :return: The updated deferred.
    """
    def _timeout():
        deferred.cancel()

    delayed_timeout = reactor.callLater(timeout_sec, _timeout)

    if reason is not None:
        def maybe_replace_reason(passthrough):
            if delayed_timeout.active():
                return passthrough
            return Failure(reason)
        deferred.addErrback(maybe_replace_reason)

    def abort_timeout(passthrough):
        if delayed_timeout.active():
            delayed_timeout.cancel()
        return passthrough
    deferred.addBoth(abort_timeout)

    return deferred


def retry_failure(reactor, function, expected=None, steps=None):
    """
    Retry ``function`` until it returns successfully.

    If it raises one of the expected exceptions, then retry.

    :param IReactorTime reactor: The reactor implementation to use to delay.
    :param callable function: A callable that returns a value.
    :param expected: Iterable of exceptions that trigger a retry. Passed
        through to ``Failure.check``.
    :param [float] steps: An iterable of delay intervals, measured in seconds.
        If not provided, will default to retrying every 0.1 seconds.

    :return: A ``Deferred`` that fires with the first successful return value
        of ``function``.
    """
    if steps is None:
        steps = repeat(0.1)
    steps = iter(steps)

    action = LOOP_UNTIL_ACTION(predicate=function)
    with action.context():
        d = DeferredContext(maybeDeferred(function))

    def loop(failure):
        if expected and not failure.check(*expected):
            return failure

        try:
            interval = steps.next()
        except StopIteration:
            return failure

        d = deferLater(reactor, interval, action.run, function)
        d.addErrback(loop)
        return d

    d.addErrback(loop)

    def got_result(result):
        action.add_success_fields(result=result)
        return result
    d.addCallback(got_result)
    d.addActionFinish()
    return d.result


def poll_until(predicate, steps, sleep=None):
    """
    Perform steps until a non-false result is returned.

    This differs from ``loop_until`` in that it does not require a
    Twisted reactor.

    :param predicate: a function to be called until it returns a
        non-false result.
    :param [float] steps: An iterable of delay intervals, measured in seconds.
    :param callable sleep: called with the interval to delay on.
        Defaults to `time.sleep`.
    :returns: the non-false result from the final call.
    :raise LoopExceeded: If given a finite sequence of steps, and we exhaust
        that sequence waiting for predicate to be truthy.
    """
    if sleep is None:
        sleep = time.sleep
    for step in steps:
        result = predicate()
        if result:
            return result
        sleep(step)
    result = predicate()
    if result:
        return result
    raise LoopExceeded(predicate, result)


# TODO: Would be nice if this interface were more similar to some of the other
# retry functions in this module.  For example, accept an iterable of intervals
# instead of timeout/retry_wait/backoff.
def retry_effect_with_timeout(effect, timeout, retry_wait=timedelta(seconds=1),
                              backoff=True, time=time.time):
    """
    If ``effect`` fails, retry it until ``timeout`` expires.

    To avoid excessive retrying, this function uses the exponential backoff
    algorithm by default, waiting double the time between each retry.

    :param Effect effect: The Effect to retry.
    :param int timeout: Keep retrying until timeout.
    :param timedelta retry_wait: The wait time between retries
    :param bool backoff: Whether we should use exponential backoff
    :param callable time: A nullary callable that returns a UNIX timestamp.

    :return: An Effect that does what ``effect`` does, but retrying on
        exception.
    """
    end_time = time() + timeout

    def should_retry(e):
        if time() >= end_time:
            return Effect(Constant(False))
        else:
            retry_delay = should_retry.wait_secs.total_seconds()
            effect = Effect(Delay(retry_delay)).on(
                success=lambda x: Effect(Constant(True))
            )

            if backoff:
                should_retry.wait_secs *= 2

            return effect

    should_retry.wait_secs = retry_wait

    return retry(effect, should_retry)


_TRY_UNTIL_SUCCESS = u"flocker:failure-retry"
_TRY_RETRYING = _TRY_UNTIL_SUCCESS + u":retrying"
_TRY_FAILURE = _TRY_UNTIL_SUCCESS + u":failure"
_TRY_SUCCESS = _TRY_UNTIL_SUCCESS + u":success"


def get_default_retry_steps(
    delay=timedelta(seconds=0.1),
    max_time=timedelta(minutes=2)
):
    """
    Retry every 0.1 seconds for 2 minutes.
    """
    repetitions = max_time.total_seconds() / delay.total_seconds()
    return repeat(delay, int(repetitions))


def retry_always(exc_type, value, traceback):
    pass


def retry_if(predicate):
    """
    Create a predicate compatible with ``with_retry``
    which will retry if the raised exception satisfies the given predicate.

    :param predicate: A one-argument callable which will be called with the
        raised exception instance only.  It should return ``True`` if a retry
        should be attempted, ``False`` otherwise.
    """
    def should_retry(exc_type, value, traceback):
        if predicate(value):
            return None
        raise exc_type, value, traceback
    return should_retry


def decorate_methods(obj, decorator):
    """
    Return a wrapper around ``obj`` with ``decorator`` applied to all of its
    method calls.

    For example, to retry on IOError up to 5 times with a 3 second delay
    between each try::

        retry_three_times = partial(
            with_retry,
            should_retry=retry_if(lambda exc: isinstance(exc, IOError)),
            steps=[timedelta(seconds=3)] * 5,
        )
        obj_with_three_retries = decorate_methods(obj, retry_three_times)

    :param callable decorator: A unary callable that takes a method and returns
        a method.

    :return: An object like ``obj`` but with all the methods decorated.
    """
    return _DecoratedInstance(obj, decorator)


def _poll_until_success_returning_result(
    should_retry, steps, sleep, function, args, kwargs
):
    """
    Call a function until it does not raise an exception or ``should_retry``
    says it shouldn't be tried anymore, whichever comes first.

    :param should_retry: A three-argument callable which determines whether
        further retries are attempted.  If ``None`` or a ``timedelta`` is
        returned, another retry is attempted (immediately or after sleeping for
        the indicated interval, respectively).  If an exception is raised,
        further tries are not attempted and the exception is allowed to
        propagate.
    :param steps: XXX
    :param sleep: A function like ``time.sleep`` to use for the delays.
    :param function: The function to try calling.
    :param args: Position arguments to pass to the function.
    :param kwargs: Keyword arguments to pass to the function.

    :return: The value returned by ``function`` on the first call where it
        returns a value instead of raising an exception.
    """
    saved_result = [None]

    def pollable():
        Message.new(
            message_type=_TRY_RETRYING,
        ).write()
        try:
            result = function(*args, **kwargs)
        except Exception as e:
            # XXX: Should this return bool?
            saved_result[0] = exc_info()
            should_retry(*saved_result[0])
            Message.new(
                message_type=_TRY_FAILURE,
                exception=str(e),
            ).write()
            return False
        else:
            Message.new(
                message_type=_TRY_SUCCESS,
                result=result,
            ).write()
            saved_result[0] = result
            return True

    try:
        poll_until(
            pollable, (step.total_seconds() for step in steps), sleep=sleep,
        )
    except LoopExceeded:
        # XXX untested
        thing = saved_result.pop()
        try:
            raise thing[0], thing[1], thing[2]
        finally:
            del thing
    else:
        return saved_result[0]


def with_retry(method, should_retry=None, steps=None, sleep=None):
    """
    Return a new version of ``method`` that retries.

    :param callable method: A method to retry.
    :param callable should_retry: A one-argument callable which accepts a
        three-tuple of exception state and returns a ``timedelta`` or raises
        an exception. If the call should be retried, the ``timedelta`` gives a
        time to delay before the retry. If an exception is raised, no further
        retries are attempted and the exception is propagated from the method
        call.
    :param XXX steps: XXX
    :param callable sleep: A replacement for ``time.sleep``.

    :return: A method that will retry.
    """
    if should_retry is None:
        should_retry = retry_always

    if steps is None:
        steps = get_default_retry_steps()

    def method_with_retry(*a, **kw):
        name = _callable_repr(method)
        action_type = _TRY_UNTIL_SUCCESS
        with start_action(action_type=action_type, function=name):
            return _poll_until_success_returning_result(
                should_retry, steps, sleep, method, a, kw
            )
    return method_with_retry


def _callable_repr(method):
    """Get a useful representation ``method``."""
    try:
        return fullyQualifiedName(method)
    except AttributeError:
        return safe_repr(method)


class _DecoratedInstance(object):
    def __init__(self, wrapped, decorator, **kw):
        self._wrapped = wrapped
        self._decorator = decorator
        self._kw = kw

    def __getattr__(self, name):
        attribute = getattr(self._wrapped, name)
        if callable(attribute):
            return self._decorator(attribute, **self._kw)
        return attribute<|MERGE_RESOLUTION|>--- conflicted
+++ resolved
@@ -19,14 +19,9 @@
 )
 from eliot.twisted import DeferredContext
 
-from twisted.python.reflect import safe_repr
+from twisted.python.reflect import fullyQualifiedName, safe_repr
 from twisted.internet.task import deferLater
 from twisted.internet.defer import maybeDeferred
-<<<<<<< HEAD
-from twisted.python.reflect import fullyQualifiedName
-=======
-from twisted.python.failure import Failure
->>>>>>> b58c0a35
 
 from effect import Effect, Constant, Delay
 from effect.retry import retry
