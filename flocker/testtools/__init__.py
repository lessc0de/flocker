--- conflicted
+++ resolved
@@ -193,11 +193,7 @@
         ``predicate``.
     """
     msg("Looping on %s (%s:%s)" % (predicate, getfile(predicate),
-<<<<<<< HEAD
-                                    getsourcelines(predicate)[1]))
-=======
                                    getsourcelines(predicate)[1]))
->>>>>>> 3b0dccee
     d = maybeDeferred(predicate)
 
     def loop(result):
