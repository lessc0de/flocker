# Copyright Hybrid Logic Ltd.  See LICENSE file for details.
"""
A HTTP REST API for controlling the Dataset Manager.
"""

import yaml
from uuid import uuid4, UUID

from pyrsistent import pmap, thaw

from twisted.protocols.tls import TLSMemoryBIOFactory

from twisted.python.filepath import FilePath
from twisted.web.http import (
    CONFLICT, CREATED, NOT_FOUND, OK, NOT_ALLOWED as METHOD_NOT_ALLOWED,
    BAD_REQUEST
)
from twisted.web.server import Site
from twisted.web.resource import Resource
from twisted.application.internet import StreamServerEndpointService

from klein import Klein

from pyrsistent import discard

from ..restapi import (
    EndpointResponse, structured, user_documentation, make_bad_request,
    private_api
)
from . import (
    Dataset, Manifestation, Application, DockerImage, Port,
    AttachedVolume, Link
)
from ._config import (
    ApplicationMarshaller, FLOCKER_RESTART_POLICY_NAME_TO_POLICY,
    model_from_configuration, FigConfiguration, FlockerConfiguration,
    ConfigurationError
)

from .. import __version__


# Default port for REST API:
REST_API_PORT = 4523


SCHEMA_BASE = FilePath(__file__).parent().child(b'schema')
SCHEMAS = {
    b'/v1/types.json': yaml.safe_load(
        SCHEMA_BASE.child(b'types.yml').getContent()),
    b'/v1/endpoints.json': yaml.safe_load(
        SCHEMA_BASE.child(b'endpoints.yml').getContent()),
    }

CONTAINER_NAME_COLLISION = make_bad_request(
    code=CONFLICT, description=u"The container name already exists."
)
CONTAINER_NOT_FOUND = make_bad_request(
    code=NOT_FOUND, description=u"Container not found.")
CONTAINER_PORT_COLLISION = make_bad_request(
    code=CONFLICT, description=u"A specified external port is already in use."
)
LINK_PORT_COLLISION = make_bad_request(
    code=CONFLICT,
    description=u"The local ports in a container's links must be unique."
)
LINK_ALIAS_COLLISION = make_bad_request(
    code=CONFLICT, description=u"Link aliases must be unique."
)
DATASET_ID_COLLISION = make_bad_request(
    code=CONFLICT, description=u"The provided dataset_id is already in use.")
PRIMARY_NODE_NOT_FOUND = make_bad_request(
    description=u"The provided primary node is not part of the cluster.")
DATASET_NOT_FOUND = make_bad_request(
    code=NOT_FOUND, description=u"Dataset not found.")
DATASET_DELETED = make_bad_request(
    code=METHOD_NOT_ALLOWED, description=u"The dataset has been deleted.")
DATASET_ON_DIFFERENT_NODE = make_bad_request(
    code=CONFLICT, description=u"The dataset is on another node.")
DATASET_IN_USE = make_bad_request(
    code=CONFLICT,
    description=u"The dataset is being used by another container.")


_UNDEFINED_MAXIMUM_SIZE = object()


class ConfigurationAPIUserV1(object):
    """
    A user accessing the API.

    The APIs exposed here typically operate on cluster configuration.  They
    frequently return success results when a configuration change has been made
    durable but has not yet been deployed onto the cluster.
    """
    app = Klein()

    def __init__(self, persistence_service, cluster_state_service):
        """
        :param ConfigurationPersistenceService persistence_service: Service
            for retrieving and setting desired configuration.

        :param ClusterStateService cluster_state_service: Service that
            knows about the current state of the cluster.
        """
        self.persistence_service = persistence_service
        self.cluster_state_service = cluster_state_service

    @app.route("/version", methods=['GET'])
    @user_documentation(
        u"""
        Get the version of Flocker being run.
        """,
        section=u"common",
        header=u"Get Flocker version",
        examples=[u"get version"])
    @structured(
        inputSchema={},
        outputSchema={'$ref': '/v1/endpoints.json#/definitions/versions'},
        schema_store=SCHEMAS
    )
    def version(self):
        """
        Return the ``flocker`` version string.
        """
        return {u"flocker":  __version__}

    @app.route("/configuration/datasets", methods=['GET'])
    @user_documentation(
        u"""
        Get the cluster's dataset configuration.
        """,
        header=u"Get the cluster's dataset configuration",
        examples=[u"get configured datasets"],
        section=u"dataset",
    )
    @structured(
        inputSchema={},
        outputSchema={
            '$ref':
            '/v1/endpoints.json#/definitions/configuration_datasets_list',
        },
        schema_store=SCHEMAS,
    )
    def get_dataset_configuration(self):
        """
        Get the configured datasets.

        :return: A ``list`` of ``dict`` representing each of dataset
            that is configured to exist anywhere on the cluster.
        """
        return list(datasets_from_deployment(self.persistence_service.get()))

    @app.route("/configuration/datasets", methods=['POST'])
    @user_documentation(
        u"""
        Create a new dataset.
        """,
        header=u"Create new dataset",
        examples=[
            u"create dataset",
            u"create dataset with dataset_id",
            u"create dataset with duplicate dataset_id",
            u"create dataset with maximum_size",
            u"create dataset with metadata",
        ],
        section=u"dataset",
    )
    @structured(
        inputSchema={
            '$ref':
            '/v1/endpoints.json#/definitions/configuration_datasets_create'
        },
        outputSchema={
            '$ref':
            '/v1/endpoints.json#/definitions/configuration_datasets'},
        schema_store=SCHEMAS
    )
    def create_dataset_configuration(self, primary, dataset_id=None,
                                     maximum_size=None, metadata=None):
        """
        Create a new dataset in the cluster configuration.

        :param unicode primary: The UUID of the node on which the primary
            manifestation of the dataset will be created.

        :param unicode dataset_id: A unique identifier to assign to the
            dataset.  This is a string giving a UUID (per RFC 4122).  If no
            value is given, one will be generated and returned in the response.
            This is not for easy human use.  For human-friendly identifiers,
            use items in ``metadata``.

        :param maximum_size: Either the maximum number of bytes the dataset
            will be capable of storing or ``None`` to make the dataset size
            unlimited. This may be optional or required depending on the
            dataset backend.

        :param dict metadata: A small collection of unicode key/value pairs to
            associate with the dataset.  These items are not interpreted.  They
            are only stored and made available for later retrieval.  Use this
            for things like human-friendly dataset naming, ownership
            information, etc.

        :return: A ``dict`` describing the dataset which has been added to the
            cluster configuration or giving error information if this is not
            possible.
        """
        if dataset_id is None:
            dataset_id = unicode(uuid4())
        dataset_id = dataset_id.lower()

        if metadata is None:
            metadata = {}

        primary = UUID(hex=primary)

        # Use persistence_service to get a Deployment for the cluster
        # configuration.
        deployment = self.persistence_service.get()
        for node in deployment.nodes:
            for manifestation in node.manifestations.values():
                if manifestation.dataset.dataset_id == dataset_id:
                    raise DATASET_ID_COLLISION

        # XXX Check cluster state to determine if the given primary node
        # actually exists.  If not, raise PRIMARY_NODE_NOT_FOUND.
        # See FLOC-1278

        dataset = Dataset(
            dataset_id=dataset_id,
            maximum_size=maximum_size,
            metadata=pmap(metadata)
        )
        manifestation = Manifestation(dataset=dataset, primary=True)

        primary_node = deployment.get_node(primary)

        new_node_config = primary_node.transform(
            ("manifestations", manifestation.dataset_id), manifestation)
        new_deployment = deployment.update_node(new_node_config)
        saving = self.persistence_service.save(new_deployment)

        def saved(ignored):
            result = api_dataset_from_dataset_and_node(dataset, primary)
            return EndpointResponse(CREATED, result)
        saving.addCallback(saved)
        return saving

    @app.route("/configuration/datasets/<dataset_id>", methods=['DELETE'])
    @user_documentation(
        u"""
        Deletion is idempotent: deleting a dataset multiple times will
        result in the same response.
        """,
        header=u"Delete an existing dataset",
        examples=[
            u"delete dataset",
            u"delete dataset with unknown dataset id",
        ],
        section=u"dataset",
    )
    @structured(
        inputSchema={},
        outputSchema={
            '$ref':
            '/v1/endpoints.json#/definitions/configuration_datasets'},
        schema_store=SCHEMAS
    )
    def delete_dataset(self, dataset_id):
        """
        Delete an existing dataset in the cluster configuration.

       :param unicode dataset_id: The unique identifier of the dataset.  This
            is a string giving a UUID (per RFC 4122).

        :return: A ``dict`` describing the dataset which has been marked
            as deleted in the cluster configuration or giving error
            information if this is not possible.
        """
        # Get the current configuration.
        deployment = self.persistence_service.get()

        # XXX this doesn't handle replicas
        # https://clusterhq.atlassian.net/browse/FLOC-1240
        old_manifestation, origin_node = _find_manifestation_and_node(
            deployment, dataset_id)

        new_node = origin_node.transform(
            ("manifestations", dataset_id, "dataset", "deleted"), True)
        deployment = deployment.update_node(new_node)

        saving = self.persistence_service.save(deployment)

        def saved(ignored):
            result = api_dataset_from_dataset_and_node(
                new_node.manifestations[dataset_id].dataset, new_node.uuid,
            )
            return EndpointResponse(OK, result)
        saving.addCallback(saved)
        return saving

    @app.route("/configuration/datasets/<dataset_id>", methods=['POST'])
    @user_documentation(
        u"""
        This can be used to:

        * Move a dataset from one node to another by changing the
          ``primary`` attribute.
        * In the future update metadata.

        """,
        header=u"Update an existing dataset",
        examples=[
            u"update dataset with primary",
            u"update dataset with unknown dataset id",
        ],
        section=u"dataset",
    )
    @structured(
        inputSchema={
            '$ref':
            '/v1/endpoints.json#/definitions/configuration_datasets_update'},
        outputSchema={
            '$ref':
            '/v1/endpoints.json#/definitions/configuration_datasets'},
        schema_store=SCHEMAS
    )
    def update_dataset(self, dataset_id, primary=None):
        """
        Update an existing dataset in the cluster configuration.

        :param unicode dataset_id: The unique identifier of the dataset.  This
            is a string giving a UUID (per RFC 4122).

        :param primary: The UUID of the node to which the dataset will be
            moved, or ``None`` indicating no change.

        :return: A ``dict`` describing the dataset which has been added to the
            cluster configuration or giving error information if this is not
            possible.
        """
        # Get the current configuration.
        deployment = self.persistence_service.get()

        # Raises DATASET_NOT_FOUND if the ``dataset_id`` is not found.
        primary_manifestation, current_node = _find_manifestation_and_node(
            deployment, dataset_id
        )

        if primary_manifestation.dataset.deleted:
            raise DATASET_DELETED

        if primary is not None:
            deployment = _update_dataset_primary(
                deployment, dataset_id, UUID(hex=primary)
            )

        saving = self.persistence_service.save(deployment)

        primary_manifestation, current_node = _find_manifestation_and_node(
            deployment, dataset_id
        )

        # Return an API response dictionary containing the dataset with updated
        # primary address.
        def saved(ignored):
            result = api_dataset_from_dataset_and_node(
                primary_manifestation.dataset,
                current_node.uuid,
            )
            return EndpointResponse(OK, result)
        saving.addCallback(saved)
        return saving

    @app.route("/state/datasets", methods=['GET'])
    @user_documentation(
        u"""
        The result reflects the control service's knowledge, which may be
        out of date or incomplete. E.g. a dataset agent has not connected
        or updated the control service yet.
        """,
        header=u"Get current cluster datasets",
        examples=[u"get state datasets"],
        section=u"dataset",
    )
    @structured(
        inputSchema={},
        outputSchema={
            '$ref': '/v1/endpoints.json#/definitions/state_datasets_array'
            },
        schema_store=SCHEMAS
    )
    def state_datasets(self):
        """
        Return the current primary datasets in the cluster.

        :return: A ``list`` containing all datasets in the cluster.
        """
        deployment_state = self.cluster_state_service.as_deployment()
        datasets = list(datasets_from_deployment(deployment_state))
        for dataset in datasets:
            node_uuid = UUID(hex=dataset[u"primary"])
            dataset[u"path"] = self.cluster_state_service.manifestation_path(
                node_uuid, dataset[u"dataset_id"]).path.decode(
                    "utf-8")
            del dataset[u"metadata"]
            del dataset[u"deleted"]
        return datasets

    @app.route("/configuration/containers", methods=['GET'])
    @user_documentation(
        u"""
        These containers may or may not actually exist on the
        cluster.
        """,
        header=u"Get the cluster's container configuration",
        examples=[u"get configured containers"],
        section=u"container",
    )
    @structured(
        inputSchema={},
        outputSchema={
            '$ref':
            '/v1/endpoints.json#/definitions/configuration_containers_array',
        },
        schema_store=SCHEMAS,
    )
    def get_containers_configuration(self):
        """
        Get the configured containers.

        :return: A ``list`` of ``dict`` representing each of the containers
            that are configured to exist anywhere on the cluster.
        """
        return list(containers_from_deployment(self.persistence_service.get()))

    @app.route("/state/containers", methods=['GET'])
    @user_documentation(
        u"""
        This reflects the control service's knowledge of the cluster,
        which may be out of date or incomplete, e.g. if a container agent
        has not connected or updated the control service yet.
        """,
        header=u"Get the cluster's actual containers",
        examples=[u"get actual containers"],
        section=u"container",
    )
    @structured(
        inputSchema={},
        outputSchema={
            '$ref':
            '/v1/endpoints.json#/definitions/state_containers_array',
        },
        schema_store=SCHEMAS,
    )
    def get_containers_state(self):
        """
        Get the containers present in the cluster.

        :return: A ``list`` of ``dict`` representing each of the containers
            that are configured to exist anywhere on the cluster.
        """
        result = []
        deployment_state = self.cluster_state_service.as_deployment()
        for node in deployment_state.nodes:
            if node.applications is None:
                continue
            for application in node.applications:
                container = container_configuration_response(
                    application, node.uuid)
                container[u"host"] = node.hostname
                container[u"running"] = application.running
                result.append(container)
        return result

    def _get_attached_volume(self, node_uuid, volume):
        """
        Create an ``AttachedVolume`` given a volume dictionary.

        :param UUID node_uuid: The node where the volume should be.
        :param dict volume: Parameters for specific volume passed to creation
            endpoint.

        :return AttachedVolume: Corresponding instance.
        """
        deployment = self.persistence_service.get()

        instances = list(manifestations_from_deployment(
            deployment, volume[u"dataset_id"]))

        if not any(m for (m, _) in instances if not m.dataset.deleted):
            raise DATASET_NOT_FOUND
        if not any(n for (_, n) in instances if n.uuid == node_uuid):
            raise DATASET_ON_DIFFERENT_NODE
        if any(app for app in deployment.applications() if
                app.volume and
                app.volume.manifestation.dataset_id == volume[u"dataset_id"]):
            raise DATASET_IN_USE

        return AttachedVolume(
            manifestation=[m for (m, node) in instances
                           if node.uuid == node_uuid and m.primary][0],
            mountpoint=FilePath(volume[u"mountpoint"].encode("utf-8")))

    @app.route("/configuration/containers", methods=['POST'])
    @user_documentation(
        u"""
        The container will be automatically started once it is created on
        the cluster.
        """,
        header=u"Add a new container to the configuration",
        examples=[
            u"create container",
            u"create container with duplicate name",
            u"create container with ports",
            u"create container with environment",
            u"create container with restart policy",
            u"create container with attached volume",
            u"create container with cpu shares",
            u"create container with memory limit",
            u"create container with links",
            u"create container with command line",
        ],
        section=u"container",
    )
    @structured(
        inputSchema={
            '$ref': '/v1/endpoints.json#/definitions/configuration_container'},
        outputSchema={
            '$ref': '/v1/endpoints.json#/definitions/configuration_container'},
        schema_store=SCHEMAS
    )
    def create_container_configuration(
        self, node_uuid, name, image, ports=(), environment=None,
        restart_policy=None, cpu_shares=None, memory_limit=None,
        links=(), volumes=(), command_line=None,
    ):
        """
        Create a new dataset in the cluster configuration.

        :param unicode node_uuid: The UUID of the node on which the container
            will run.

        :param unicode name: A unique identifier for the container within
            the Flocker cluster.

        :param unicode image: The name of the Docker image to use for the
            container.

        :param list ports: A ``list`` of ``dict`` objects, mapping internal
            to external ports for the container.

        :param dict environment: A ``dict`` of key/value pairs to be supplied
            to the container as environment variables. Keys and values must be
            ``unicode``.

        :param dict restart_policy: A restart policy for the container, this
            is a ``dict`` with at a minimum a "name" key, whose value must be
            one of "always", "never" or "on-failure". If the "name" is given
            as "on-failure", there may also be another optional key
            "maximum_retry_count", containing a positive ``int`` specifying
            the maximum number of times we should attempt to restart a failed
            container.

        :param volumes: A iterable of ``dict`` with ``"dataset_id"`` and
            ``"mountpoint"`` keys.

        :param int cpu_shares: A positive integer specifying the relative
            weighting of CPU cycles for this container (see Docker's run
            reference for further information).

        :param int memory_limit: A positive integer specifying the maximum
            amount of memory in bytes available to this container.

        :param list links: A ``list`` of ``dict`` objects, mapping container
            links via "alias", "local_port" and "remote_port" values.

        :param command_line: If not ``None``, the command line to use when
            running the Docker image's entry point.

        :return: An ``EndpointResponse`` describing the container which has
            been added to the cluster configuration.
        """
        deployment = self.persistence_service.get()

        node_uuid = UUID(hex=node_uuid)

        # Check if container by this name already exists, if it does
        # return error.
        for node in deployment.nodes:
            for application in node.applications:
                if application.name == name:
                    raise CONTAINER_NAME_COLLISION

        # Find the volume, if any; currently we only support one volume
        # https://clusterhq.atlassian.net/browse/FLOC-49
        attached_volume = None
        if volumes:
            attached_volume = self._get_attached_volume(node_uuid, volumes[0])

        # Find the node.
        node = deployment.get_node(node_uuid)

        # Check if we have any ports in the request. If we do, check existing
        # external ports exposed to ensure there is no conflict. If there is a
        # conflict, return an error.
        for port in ports:
            for current_node in deployment.nodes:
                for application in current_node.applications:
                    for application_port in application.ports:
                        if application_port.external_port == port['external']:
                            raise CONTAINER_PORT_COLLISION

        # If links are present, check that there are no conflicts in local
        # ports or alias names.
        link_aliases = set()
        link_local_ports = set()
        application_links = set()
        for link in links:
            if link['alias'] in link_aliases:
                raise LINK_ALIAS_COLLISION
            if link['local_port'] in link_local_ports:
                raise LINK_PORT_COLLISION
            link_aliases.add(link['alias'])
            link_local_ports.add(link['local_port'])
            application_links.add(
                Link(
                    alias=link['alias'], local_port=link['local_port'],
                    remote_port=link['remote_port']
                )
            )

        # If we have ports specified, add these to the Application instance.
        application_ports = []
        for port in ports:
            application_ports.append(Port(
                internal_port=port['internal'],
                external_port=port['external']
            ))

        if environment is not None:
            environment = frozenset(environment.items())

        if restart_policy is None:
            restart_policy = dict(name=u"never")

        policy_name = restart_policy.pop("name")
        policy_factory = FLOCKER_RESTART_POLICY_NAME_TO_POLICY[policy_name]
        policy = policy_factory(**restart_policy)

        # Create Application object, add to Deployment, save.
        application = Application(
            name=name,
            image=DockerImage.from_string(image),
            ports=frozenset(application_ports),
            environment=environment,
            volume=attached_volume,
            restart_policy=policy,
            cpu_shares=cpu_shares,
            memory_limit=memory_limit,
            links=application_links,
            command_line=command_line,
        )

        new_node_config = node.transform(
            ["applications"],
            lambda s: s.add(application)
        )

        new_deployment = deployment.update_node(new_node_config)
        saving = self.persistence_service.save(new_deployment)

        # Return passed in dictionary with CREATED response code.
        def saved(_):
            result = container_configuration_response(application, node_uuid)
            return EndpointResponse(CREATED, result)
        saving.addCallback(saved)
        return saving

    @app.route("/configuration/containers/<name>", methods=['POST'])
    @user_documentation(
        u"""
        This will lead to the container being relocated to the specified host
        and restarted. This will also update the primary host of any attached
        datasets.
        """,
        header=u"Update a named container's configuration",
        examples=[u"move container"],
        section=u"container",
    )
    @structured(
        inputSchema={
            '$ref':
            '/v1/endpoints.json#/definitions/configuration_container_update',
        },
        outputSchema={
            '$ref':
            '/v1/endpoints.json#/definitions/configuration_container',
        },
        schema_store=SCHEMAS,
    )
    def update_containers_configuration(self, name, node_uuid):
        """
        Update the specified container's configuration.

        :param unicode name: A unique identifier for the container within
            the Flocker cluster.

        :param unicode node_uuid: The address of the node on which the
            container will run.

        :return: An ``EndpointResponse`` describing the container which has
            been updated.
        """
        deployment = self.persistence_service.get()
        node_uuid = UUID(hex=node_uuid)
        target_node = deployment.get_node(node_uuid)
        for node in deployment.nodes:
            for application in node.applications:
                if application.name == name:
                    deployment = deployment.move_application(
                        application, target_node
                    )
                    saving = self.persistence_service.save(deployment)

                    def saved(_):
                        result = container_configuration_response(
                            application, node_uuid
                        )
                        return EndpointResponse(OK, result)

                    saving.addCallback(saved)
                    return saving

        # Didn't find the application:
        raise CONTAINER_NOT_FOUND

    @app.route("/configuration/containers/<name>", methods=['DELETE'])
    @user_documentation(
        u"""
        This will lead to the container being stopped and not being
        restarted again. Any datasets that were attached as volumes will
        continue to exist on the cluster.
        """,
        header=u"Remove a container from the configuration",
        examples=[
            u"remove a container",
            u"remove a container with unknown name",
        ],
        section=u"container",
    )
    @structured(
        inputSchema={},
        outputSchema={},
        schema_store=SCHEMAS
    )
    def delete_container_configuration(self, name):
        """
        Remove a container from the cluster configuration.

        :param unicode name: A unique identifier for the container within
            the Flocker cluster.

        :return: An ``EndpointResponse``.
        """
        deployment = self.persistence_service.get()

        for node in deployment.nodes:
            for application in node.applications:
                if application.name == name:
                    updated_node = node.transform(
                        ["applications"], lambda s: s.remove(application))
                    d = self.persistence_service.save(
                        deployment.update_node(updated_node))
                    d.addCallback(lambda _: None)
                    return d

        # Didn't find the application:
        raise CONTAINER_NOT_FOUND

    @app.route("/state/nodes", methods=['GET'])
    @user_documentation(
        u"""
        Some nodes may not be listed if their agents are disconnected from
        the cluster. IP addresses may be private IP addresses that are not
        publicly routable.
        """,
        header=u"List known nodes in the cluster",
        examples=[
            u"list known nodes",
        ],
        section=u"common",
    )
    @structured(
        inputSchema={},
        outputSchema={"$ref":
                      '/v1/endpoints.json#/definitions/nodes_array'},
        schema_store=SCHEMAS
    )
    def list_current_nodes(self):
        return [{u"host": node.hostname, u"uuid": unicode(node.uuid)}
                for node in
                self.cluster_state_service.as_deployment().nodes]

    @app.route("/configuration/_compose", methods=['POST'])
<<<<<<< HEAD
    @user_documentation(
        u"""
        Private API endpoint used by flocker-deploy.

        Please do not use it as it may be removed in the near future.
        """,
        header=u"Private API endpoint used by flocker-deploy",
        examples=[],
        section=u"private",
    )
=======
    @private_api
>>>>>>> 5eced7ee
    @structured(
        inputSchema={
            '$ref':
            '/v1/endpoints.json#/definitions/configuration_compose'
        },
        outputSchema={},
        schema_store=SCHEMAS
    )
    def replace_configuration(self, applications, deployment):
        """
        Replace the existing configuration with one given by flocker-deploy
        command line tool.

        :param applications: Configuration in Flocker-native or
            Fig/Compose format.

        :param deployment: Configuration of which applications run on
            which nodes.
        """
        try:
            configuration = FigConfiguration(applications)
            if not configuration.is_valid_format():
                configuration = FlockerConfiguration(applications)
            return self.persistence_service.save(model_from_configuration(
                deployment_state=self.cluster_state_service.as_deployment(),
                applications=configuration.applications(),
                deployment_configuration=deployment))
        except ConfigurationError as e:
            raise make_bad_request(code=BAD_REQUEST, description=unicode(e))


def _find_manifestation_and_node(deployment, dataset_id):
    """
    Given the ID of a dataset, find its primary manifestation and the node
    it's on.

    :param unicode dataset_id: The unique identifier of the dataset.  This
        is a string giving a UUID (per RFC 4122).

    :return: Tuple containing the primary ``Manifestation`` and the
        ``Node`` it is on.
    """
    manifestations_and_nodes = manifestations_from_deployment(
        deployment, dataset_id)
    index = 0
    for index, (manifestation, node) in enumerate(
            manifestations_and_nodes):
        if manifestation.primary:
            primary_manifestation, origin_node = manifestation, node
            break
    else:
        # There are no manifestations containing the requested dataset.
        if index == 0:
            raise DATASET_NOT_FOUND
        else:
            # There were no primary manifestations
            raise IndexError(
                'No primary manifestations for dataset: {!r}. See '
                'https://clusterhq.atlassian.net/browse/FLOC-1403'.format(
                    dataset_id)
            )

    return primary_manifestation, origin_node


def _update_dataset_primary(deployment, dataset_id, primary):
    """
    Update the ``deployment`` so that the ``Dataset`` with the supplied
    ``dataset_id`` is on the ``Node`` with the supplied ``primary`` address.

    :param Deployment deployment: The deployment containing the dataset to be
        updated.
    :param unicode dataset_id: The ID of the dataset to be updated.
    :param UUID primary: The UUID of the new primary node of the
        supplied ``dataset_id``.
    :returns: An updated ``Deployment``.
    """
    primary_manifestation, old_primary_node = _find_manifestation_and_node(
        deployment, dataset_id
    )
    # Now construct a new_deployment where the primary manifestation of the
    # dataset is on the requested primary node.
    old_primary_node = old_primary_node.transform(
        ("manifestations", primary_manifestation.dataset_id), discard
    )
    deployment = deployment.update_node(old_primary_node)

    new_primary_node = deployment.get_node(primary)
    new_primary_node = new_primary_node.transform(
        ("manifestations", dataset_id), primary_manifestation
    )

    deployment = deployment.update_node(new_primary_node)
    return deployment


def _update_dataset_maximum_size(deployment, dataset_id, maximum_size):
    """
    Update the ``deployment`` so that the ``Dataset`` with the supplied
    ``dataset_id`` has the supplied ``maximum_size``.

    :param Deployment deployment: The deployment containing the dataset to be
        updated.
    :param unicode dataset_id: The ID of the dataset to be updated.
    :param maximum_size: The new size of the dataset or ``None`` to remove the
        size limit.
    :returns: An updated ``Deployment``.
    """
    manifestation, node = _find_manifestation_and_node(deployment, dataset_id)
    deployment = deployment.set(nodes=deployment.nodes.discard(node))
    node = node.transform(
        ['manifestations', dataset_id, 'dataset', 'maximum_size'],
        maximum_size
    )
    return deployment.set(nodes=deployment.nodes.add(node))


def manifestations_from_deployment(deployment, dataset_id):
    """
    Extract all other manifestations of the supplied dataset_id from the
    supplied deployment.

    :param Deployment deployment: A ``Deployment`` describing the state
        of the cluster.
    :param unicode dataset_id: The uuid of the ``Dataset`` for the
        ``Manifestation`` s that are to be returned.
    :return: Iterable returning all manifestations of the supplied
        ``dataset_id``.
    """
    for node in deployment.nodes:
        if dataset_id in node.manifestations:
            yield node.manifestations[dataset_id], node


def datasets_from_deployment(deployment):
    """
    Extract the primary datasets from the supplied deployment instance.

    Currently does not support secondary datasets, but this info might be
    useful to provide.  For ZFS, for example, may show how up-to-date they
    are with respect to the primary.

    :param Deployment deployment: A ``Deployment`` describing the state
        of the cluster.

    :return: Iterable returning all datasets.
    """
    for node in deployment.nodes:
        if node.manifestations is None:
            continue
        for manifestation in node.manifestations.values():
            if manifestation.primary:
                # There may be multiple datasets marked as primary until we
                # implement consistency checking when state is reported by each
                # node.
                # See https://clusterhq.atlassian.net/browse/FLOC-1303
                yield api_dataset_from_dataset_and_node(
                    manifestation.dataset, node.uuid
                )


def containers_from_deployment(deployment):
    """
    Extract the containers from the supplied deployment instance.

    :param Deployment deployment: A ``Deployment`` describing the state
        of the cluster.

    :return: Iterable returning all containers.
    """
    for node in deployment.nodes:
        for application in node.applications:
            yield container_configuration_response(application, node.uuid)


def container_configuration_response(application, node):
    """
    Return a container dict  which confirms to
    ``/v1/endpoints.json#/definitions/configuration_container``

    :param Application application: An ``Application`` instance.
    :param UUID node: The host on which this application is running.
    :return: A ``dict`` containing the container configuration.
    """
    result = {
        "node_uuid": unicode(node), "name": application.name,
    }
    result.update(ApplicationMarshaller(application).convert())
    # Configuration format isn't quite the same as JSON format:
    if u"volume" in result:
        # Config format includes maximum_size, which we don't want:
        volume = result.pop(u"volume")
        result[u"volumes"] = [{u"dataset_id": volume[u"dataset_id"],
                               u"mountpoint": volume[u"mountpoint"]}]
    if application.cpu_shares is not None:
        result["cpu_shares"] = application.cpu_shares
    if application.memory_limit is not None:
        result["memory_limit"] = application.memory_limit
    if application.command_line is not None:
        result["command_line"] = list(application.command_line)
    return result


def api_dataset_from_dataset_and_node(dataset, node_uuid):
    """
    Return a dataset dict which conforms to
    ``/v1/endpoints.json#/definitions/configuration_datasets_array``

    :param Dataset dataset: A dataset present in the cluster.
    :param UUID node_uuid: UUID of the primary node for the
        `dataset`.
    :return: A ``dict`` containing the dataset information and the
        hostname of the primary node, conforming to
        ``/v1/endpoints.json#/definitions/configuration_datasets_array``.
    """
    result = dict(
        dataset_id=dataset.dataset_id,
        deleted=dataset.deleted,
        primary=unicode(node_uuid),
        metadata=thaw(dataset.metadata)
    )
    if dataset.maximum_size is not None:
        result[u'maximum_size'] = dataset.maximum_size
    return result


def create_api_service(persistence_service, cluster_state_service, endpoint,
                       context_factory):
    """
    Create a Twisted Service that serves the API on the given endpoint.

    :param ConfigurationPersistenceService persistence_service: Service
        for retrieving and setting desired configuration.

    :param ClusterStateService cluster_state_service: Service that
        knows about the current state of the cluster.

    :param endpoint: Twisted endpoint to listen on.

    :param context_factory: TLS context factory.

    :return: Service that will listen on the endpoint using HTTP API server.
    """
    api_root = Resource()
    user = ConfigurationAPIUserV1(persistence_service, cluster_state_service)
    api_root.putChild('v1', user.app.resource())
    api_root._v1_user = user  # For unit testing purposes, alas

    return StreamServerEndpointService(
        endpoint,
        TLSMemoryBIOFactory(
            context_factory,
            False,
            Site(api_root)
        )
    )<|MERGE_RESOLUTION|>--- conflicted
+++ resolved
@@ -25,7 +25,6 @@
 
 from ..restapi import (
     EndpointResponse, structured, user_documentation, make_bad_request,
-    private_api
 )
 from . import (
     Dataset, Manifestation, Application, DockerImage, Port,
@@ -803,7 +802,6 @@
                 self.cluster_state_service.as_deployment().nodes]
 
     @app.route("/configuration/_compose", methods=['POST'])
-<<<<<<< HEAD
     @user_documentation(
         u"""
         Private API endpoint used by flocker-deploy.
@@ -814,9 +812,6 @@
         examples=[],
         section=u"private",
     )
-=======
-    @private_api
->>>>>>> 5eced7ee
     @structured(
         inputSchema={
             '$ref':
