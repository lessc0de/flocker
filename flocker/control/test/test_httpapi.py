# Copyright Hybrid Logic Ltd.  See LICENSE file for details.
"""
Tests for ``flocker.control.httpapi``.
"""

from io import BytesIO
from uuid import uuid4

from pyrsistent import pmap, thaw

from zope.interface.verify import verifyObject

from twisted.internet import reactor
from twisted.internet.defer import gatherResults
from twisted.internet.endpoints import TCP4ServerEndpoint
from twisted.trial.unittest import SynchronousTestCase
from twisted.test.proto_helpers import MemoryReactor
from twisted.web.http import (
    CREATED, OK, CONFLICT, BAD_REQUEST, NOT_FOUND, INTERNAL_SERVER_ERROR,
    NOT_ALLOWED as METHOD_NOT_ALLOWED
)
from twisted.web.http_headers import Headers
from twisted.web.server import Site
from twisted.web.client import FileBodyProducer, readBody
from twisted.application.service import IService
from twisted.python.filepath import FilePath

from ...restapi.testtools import (
    buildIntegrationTests, dumps, loads)

from .. import (
    Application, Dataset, Manifestation, Node, NodeState,
    Deployment, AttachedVolume, DockerImage, Port, RestartOnFailure,
    RestartAlways, RestartNever, Link
)
from ..httpapi import (
    ConfigurationAPIUserV1, create_api_service, datasets_from_deployment,
    api_dataset_from_dataset_and_node, container_configuration_response
)
from .._persistence import ConfigurationPersistenceService
from .._clusterstate import ClusterStateService
from .._config import (
    FlockerConfiguration, FigConfiguration, model_from_configuration)
from .test_config import COMPLEX_APPLICATION_YAML, COMPLEX_DEPLOYMENT_YAML
from ... import __version__


class APITestsMixin(object):
    """
    Helpers for writing integration tests for the Dataset Manager API.
    """
    # These addresses taken from RFC 5737 (TEST-NET-1)
    NODE_A = u"192.0.2.1"
    NODE_B = u"192.0.2.2"

    def initialize(self):
        """
        Create initial objects for the ``ConfigurationAPIUserV1``.
        """
        self.persistence_service = ConfigurationPersistenceService(
            reactor, FilePath(self.mktemp()))
        self.persistence_service.startService()
        self.cluster_state_service = ClusterStateService()
        self.cluster_state_service.startService()
        self.addCleanup(self.cluster_state_service.stopService)
        self.addCleanup(self.persistence_service.stopService)

    def assertResponseCode(self, method, path, request_body, expected_code):
        """
        Issue an HTTP request and make an assertion about the response code.

        :param bytes method: The HTTP method to use in the request.
        :param bytes path: The resource path to use in the request.
        :param dict request_body: A JSON-encodable object to encode (as JSON)
            into the request body.  Or ``None`` for no request body.
        :param int expected_code: The status code expected in the response.

        :return: A ``Deferred`` that will fire when the response has been
            received.  It will fire with a failure if the status code is
            not what was expected.  Otherwise it will fire with an
            ``IResponse`` provider representing the response.
        """
        if request_body is None:
            headers = None
            body_producer = None
        else:
            headers = Headers({b"content-type": [b"application/json"]})
            body_producer = FileBodyProducer(BytesIO(dumps(request_body)))

        requesting = self.agent.request(
            method, path, headers, body_producer
        )

        def check_code(response):
            self.assertEqual(expected_code, response.code)
            return response
        requesting.addCallback(check_code)
        return requesting

    def assertResult(self, method, path, request_body,
                     expected_code, expected_result):
        """
        Assert a particular JSON response for the given API request.

        :param bytes method: HTTP method to request.
        :param bytes path: HTTP path.
        :param unicode request_body: Body of HTTP request.
        :param int expected_code: The code expected in the response.
            response.
        :param list|dict expected_result: The body expected in the response.

        :return: A ``Deferred`` that fires when test is done.
        """
        requesting = self.assertResponseCode(
            method, path, request_body, expected_code)
        requesting.addCallback(readBody)
        requesting.addCallback(loads)

        def assertEqualAndReturn(expected, actual):
            """
            Assert that ``expected`` is equal to ``actual`` and return
            ``actual`` for further processing.
            """
            self.assertEqual(expected, actual)
            return actual

        requesting.addCallback(
            lambda actual_result: assertEqualAndReturn(
                expected_result, actual_result)
        )
        return requesting

    def assertResultItems(self, method, path, request_body,
                          expected_code, expected_result):
        """
        Assert a JSON array response for the given API request.

        The API returns a JSON array, which matches a Python list, by
        comparing that matching items exist in each sequence, but may
        appear in a different order.

        :param bytes method: HTTP method to request.
        :param bytes path: HTTP path.
        :param unicode request_body: Body of HTTP request.
        :param int expected_code: The code expected in the response.
        :param list expected_result: A list of items expects in a
            JSON array response.

        :return: A ``Deferred`` that fires when test is done.
        """
        requesting = self.assertResponseCode(
            method, path, request_body, expected_code)
        requesting.addCallback(readBody)
        requesting.addCallback(lambda body: self.assertItemsEqual(
            expected_result, loads(body)))
        return requesting


class VersionTestsMixin(APITestsMixin):
    """
    Tests for the service version description endpoint at ``/version``.
    """
    def test_version(self):
        """
        The ``/version`` command returns JSON-encoded ``__version__``.
        """
        return self.assertResult(
            b"GET", b"/version", None, OK, {u'flocker': __version__}
        )


def _build_app(test):
    test.initialize()
    return ConfigurationAPIUserV1(test.persistence_service,
                                  test.cluster_state_service).app
RealTestsAPI, MemoryTestsAPI = buildIntegrationTests(
    VersionTestsMixin, "API", _build_app)


class CreateContainerTestsMixin(APITestsMixin):
    """
    Tests for the container creation endpoint at ``/configuration/containers``.
    """
    def test_wrong_schema(self):
        """
        If a ``POST`` request made to the endpoint includes a body which
        doesn't match the ``definitions/containers`` schema, the response is
        an error indication a validation failure.
        """
        return self.assertResult(
            b"POST", b"/configuration/containers",
            {
                u"host": self.NODE_A,
                u"name": u'postgres',
                u'image': u'postgres',
                u"junk": u"garbage"
            },
            BAD_REQUEST, {
                u'description':
                    u"The provided JSON doesn't match the required schema.",
                u'errors': [
                    u"Additional properties are not allowed "
                    u"(u'junk' was unexpected)"
                ]
            }
        )

    def _container_name_collision_test(self, node1, node2):
        """
        Utility method to create two containers on the specified nodes.
        """
        # create a container
        d = self.assertResponseCode(
            b"POST", b"/configuration/containers",
            {
                u"host": node1, u"name": u"postgres", u"image": u"postgres"
            }, CREATED
        )
        # try to create another container with the same name
        d.addCallback(lambda _: self.assertResult(
            b"POST", b"/configuration/containers",
            {
                u"host": node2,
                u"name": u'postgres',
                u'image': u'postgres',
            },
            CONFLICT, {
                u'description':
                    u"The container name already exists.",
            }
        ))
        return d

    def _test_create_container(self, request_data, node_data):
        """
        Utility method to create one or more containers via the API and
        compare the result to an expected deployment.

        :param list request_data: A ``list`` of ``dict`` instances representing
            the JSON data for one or more API requests.
        :param list node_data: A ``set`` of ``Node`` instances that
            are expected to be deployed.
        :return: A ``Deferred`` that fires with an assertion on the deployment
            result.

            request_data, applications
        """
        saving = self.persistence_service.save(Deployment(
            nodes={
                Node(hostname=self.NODE_A),
                Node(hostname=self.NODE_B),
            }
        ))

        for request in request_data:
            saving.addCallback(lambda _: self.assertResponseCode(
                b"POST", b"/configuration/containers",
                request, CREATED
            ))

        def created(_):
            deployment = self.persistence_service.get()
            expected = Deployment(
                nodes=node_data
            )
            self.assertEqual(deployment, expected)

        saving.addCallback(created)
        return saving

    def test_container_name_collision_same_node(self):
        """
        A container will not be created if a container with the same name
        already exists on the node we are attempting to create on.
        """
        return self._container_name_collision_test(self.NODE_A, self.NODE_A)

    def test_container_name_collision_different_node(self):
        """
        A container will not be created if a container with the same name
        already exists on another node than the node we are attempting to
        create on.
        """
        return self._container_name_collision_test(self.NODE_A, self.NODE_B)

    def test_create_container_with_environment(self):
        """
        An API request to create a container including environment
        variables results in the existing configuration being updated.
        """
        saving = self.persistence_service.save(Deployment(
            nodes={
                Node(hostname=self.NODE_A),
                Node(hostname=self.NODE_B),
            }
        ))

        environment = {
            u'SITES_ENABLED_PATH': u'/etc/nginx/sites-enabled',
            u'CONFIG_FILE': u'/etc/nginx/nginx.conf',
        }

        saving.addCallback(lambda _: self.assertResponseCode(
            b"POST", b"/configuration/containers",
            {
                u"host": self.NODE_A, u"name": u"webserver",
                u"image": u"nginx", u"environment": environment
            }, CREATED
        ))

        def created(_):
            deployment = self.persistence_service.get()
            expected = Deployment(
                nodes={
                    Node(
                        hostname=self.NODE_A,
                        applications=[
                            Application(
                                name='webserver',
                                image=DockerImage.from_string('nginx'),
                                environment=frozenset(environment.items())
                            ),
                        ]
                    ),
                    Node(hostname=self.NODE_B),
                }
            )
            self.assertEqual(deployment, expected)

        saving.addCallback(created)
        return saving

    def test_create_container_with_environment_response(self):
        """
        An API request to create a container including environment
        variables returns the environment mapping supplied in the request in
        the response JSON.
        """
        environment = {
            u'SITES_ENABLED_PATH': u'/etc/nginx/sites-enabled',
            u'CONFIG_FILE': u'/etc/nginx/nginx.conf',
        }
        container_json = {
            u"host": self.NODE_B, u"name": u"webserver",
            u"image": u"nginx", u"environment": environment
        }
        container_json_result = {
            u"host": self.NODE_B, u"name": u"webserver",
            u"image": u"nginx:latest", u"environment": environment,
            u"restart_policy": {u"name": u"never"}
        }
        return self.assertResult(
            b"POST", b"/configuration/containers",
            container_json, CREATED, container_json_result
        )

    def test_create_containers_with_restart_policy_always(self):
        """
        A valid API request to create a container including a restart policy
        of "always" results in an updated configuration.
        """
        request_data = [{
            u"host": self.NODE_A, u"name": u"webserver",
            u"image": u"nginx", u"restart_policy": {
                u"name": u"always"
            }
        }]
        node_data = {
            Node(
                hostname=self.NODE_A,
                applications=[
                    Application(
                        name='webserver',
                        image=DockerImage.from_string('nginx'),
                        restart_policy=RestartAlways()
                    ),
                ]
            ),
            Node(hostname=self.NODE_B),
        }
        return self._test_create_container(request_data, node_data)

    def test_create_containers_with_restart_policy_onfailure(self):
        """
        A valid API request to create a container including a restart policy
        of "on-failure" results in an updated configuration.
        """
        request_data = [{
            u"host": self.NODE_A, u"name": u"webserver",
            u"image": u"nginx", u"restart_policy": {
                u"name": u"on-failure", u"maximum_retry_count": 5
            }
        }]
        node_data = {
            Node(
                hostname=self.NODE_A,
                applications=[
                    Application(
                        name='webserver',
                        image=DockerImage.from_string('nginx'),
                        restart_policy=RestartOnFailure(
                            maximum_retry_count=5
                        )
                    ),
                ]
            ),
            Node(hostname=self.NODE_B),
        }
        return self._test_create_container(request_data, node_data)

    def test_create_containers_with_restart_policy_never(self):
        """
        A valid API request to create a container including a restart policy
        of "never" results in an updated configuration.
        """
        request_data = [{
            u"host": self.NODE_A, u"name": u"webserver",
            u"image": u"nginx", u"restart_policy": {
                u"name": u"never"
            }
        }]
        node_data = {
            Node(
                hostname=self.NODE_A,
                applications=[
                    Application(
                        name='webserver',
                        image=DockerImage.from_string('nginx'),
                        restart_policy=RestartNever()
                    ),
                ]
            ),
            Node(hostname=self.NODE_B),
        }
        return self._test_create_container(request_data, node_data)

    def test_create_containers_with_restart_policy_never_default(self):
        """
        A valid API request to create a container with no restart policy
        specified results in an updated configuration with a default restart
        policy for this container of "never".
        """
        request_data = [{
            u"host": self.NODE_A, u"name": u"webserver",
            u"image": u"nginx"
        }]
        node_data = {
            Node(
                hostname=self.NODE_A,
                applications=[
                    Application(
                        name='webserver',
                        image=DockerImage.from_string('nginx'),
                        restart_policy=RestartNever()
                    ),
                ]
            ),
            Node(hostname=self.NODE_B),
        }
        return self._test_create_container(request_data, node_data)

    def test_create_container_with_restart_policy_onfailure_response(self):
        """
        A valid API request to create a container including restart policy
        returns the restart policy supplied in the request in the response
        JSON, including the max retry count for an on-failure policy.
        """
        container_json = {
            u"host": self.NODE_B, u"name": u"webserver",
            u"image": u"nginx:latest", u"restart_policy": {
                u"name": u"on-failure", u"maximum_retry_count": 10
            }
        }
        return self.assertResult(
            b"POST", b"/configuration/containers",
            container_json, CREATED, container_json
        )

    def test_create_container_with_restart_policy_response(self):
        """
        A valid API request to create a container including restart policy
        returns the restart policy supplied in the request in the response
        JSON.
        """
        container_json = {
            u"host": self.NODE_B, u"name": u"webserver",
            u"image": u"nginx:latest", u"restart_policy": {u"name": u"never"}
        }
        return self.assertResult(
            b"POST", b"/configuration/containers",
            container_json, CREATED, container_json
        )

    def test_create_container_with_cpu_shares(self):
        """
        A valid API request to create a container including CPU shares
        results in an updated configuration.
        """
        request_data = [{
            u"host": self.NODE_A, u"name": u"webserver",
            u"image": u"nginx", u"cpu_shares": 512
        }]
        node_data = {
            Node(
                hostname=self.NODE_A,
                applications=[
                    Application(
                        name='webserver',
                        image=DockerImage.from_string('nginx'),
                        cpu_shares=512
                    ),
                ]
            ),
            Node(hostname=self.NODE_B),
        }
        return self._test_create_container(request_data, node_data)

    def test_create_container_with_cpu_shares_response(self):
        """
        A valid API request to create a container including CPU shares
        returns the CPU shares supplied in the request in the response
        JSON.
        """
        container_json = pmap({
            u"host": self.NODE_B, u"name": u"webserver",
            u"image": u"nginx:latest", u"cpu_shares": 512
        })
        container_json_response = container_json.set(
            u"restart_policy", {u"name": "never"}
        )
        return self.assertResult(
            b"POST", b"/configuration/containers",
            dict(container_json), CREATED, dict(container_json_response)
        )

    def test_create_container_with_links_response(self):
        """
        An API request to create a container including links to be injected in
        to the container returns the link information in the response JSON.
        """
        container_json = pmap({
            u"host": self.NODE_B, u"name": u"webserver",
            u"image": u"nginx:latest", u"links": [
                {
                    u'alias': u'postgres',
                    u'local_port': 5432,
                    u'remote_port': 54320
                },
            ]
        })
        container_json_response = container_json.set(
            u"restart_policy", {u"name": "never"}
        )
        return self.assertResult(
            b"POST", b"/configuration/containers",
            dict(container_json), CREATED, dict(container_json_response)
        )

    def test_create_container_with_links(self):
        """
        An API request to create a container including links to be injected in
        to the container results in an updated configuration.
        """
        request_data = [{
            u"host": self.NODE_A, u"name": u"webserver",
            u"image": u"nginx", u"links": [
                {
                    u'alias': u'postgres',
                    u'local_port': 5432,
                    u'remote_port': 54320
                },
                {
                    u'alias': u'mysql',
                    u'local_port': 3306,
                    u'remote_port': 33060
                },
            ]
        }]
        node_data = {
            Node(
                hostname=self.NODE_A,
                applications=[
                    Application(
                        name='webserver',
                        image=DockerImage.from_string('nginx'),
                        links=frozenset([
                            Link(
                                local_port=5432,
                                remote_port=54320,
                                alias="postgres"
                            ),
                            Link(
                                local_port=3306,
                                remote_port=33060,
                                alias="mysql"
                            ),
                        ])
                    ),
                ]
            ),
            Node(hostname=self.NODE_B),
        }
        return self._test_create_container(request_data, node_data)

    def test_create_container_with_links_alias_collision(self):
        """
        A container will not be created if the supplied configuration includes
        links with a duplicated "alias" value.
        """
        d = self.assertResult(
            b"POST", b"/configuration/containers",
            {
                u"host": self.NODE_A, u"name": u"webserver",
                u"image": u"nginx:latest", u"links": [
                    {
                        u"alias": u"postgres", u"local_port": 5432,
                        u"remote_port": 54320
                    },
                    {
                        u"alias": u"postgres", u"local_port": 5433,
                        u"remote_port": 54330
                    },
                ]
            }, CONFLICT, {u"description": u"Link aliases must be unique."}
        )
        return d

    def test_create_container_with_links_local_port_collision(self):
        """
        A container will not be created if the supplied configuration includes
        links with a duplicated "local_port" value.
        """
        d = self.assertResult(
            b"POST", b"/configuration/containers",
            {
                u"host": self.NODE_A, u"name": u"webserver",
                u"image": u"nginx:latest", u"links": [
                    {
                        u"alias": u"postgres", u"local_port": 5432,
                        u"remote_port": 54320
                    },
                    {
                        u"alias": u"another_postgres", u"local_port": 5432,
                        u"remote_port": 54321
                    },
                ]
            }, CONFLICT, {
                u"description":
                    u"The local ports in a container's links must be unique."
                }
        )
        return d

    def test_create_container_with_memory_limit(self):
        """
        A valid API request to create a container including a memory limit
        results in an updated configuration.
        """
        request_data = [{
            u"host": self.NODE_A, u"name": u"webserver",
            u"image": u"nginx", u"memory_limit": 262144000
        }]
        node_data = {
            Node(
                hostname=self.NODE_A,
                applications=[
                    Application(
                        name='webserver',
                        image=DockerImage.from_string('nginx'),
                        memory_limit=262144000
                    ),
                ]
            ),
            Node(hostname=self.NODE_B),
        }
        return self._test_create_container(request_data, node_data)

    def test_create_container_with_memory_limit_response(self):
        """
        A valid API request to create a container including a memory limit
        returns the memory limit supplied in the request in the response
        JSON.
        """
        container_json = {
            u"host": self.NODE_B, u"name": u"webserver",
            u"image": u"nginx:latest", u"memory_limit": 262144000
        }
        container_json_response = {
            u"host": self.NODE_B, u"name": u"webserver",
            u"image": u"nginx:latest", u"memory_limit": 262144000,
            u"restart_policy": {u"name": "never"}
        }
        return self.assertResult(
            b"POST", b"/configuration/containers",
            container_json, CREATED, container_json_response
        )

    def _test_conflicting_ports(self, node1, node2):
        """
        Utility method to create two containers with the same ports on two
        nodes.
        """
        d = self.assertResponseCode(
            b"POST", b"/configuration/containers",
            {
                u"host": node1, u"name": u"postgres",
                u"image": u"postgres",
                u"ports": [{u'internal': 5432, u'external': 54320}]
            }, CREATED
        )
        # try to create another container with the same ports
        d.addCallback(lambda _: self.assertResult(
            b"POST", b"/configuration/containers",
            {
                u"host": node2,
                u"name": u'another_postgres',
                u'image': u'postgres',
                u'ports': [{u'internal': 5432, u'external': 54320}]
            },
            CONFLICT, {
                u'description':
                    u"A specified external port is already in use.",
            }
        ))
        return d

    def test_create_container_with_conflicting_ports_different_node(self):
        """
        A valid API request to create a container including port mappings
        that conflict with the ports used by an application already running on
        the same node return an error and therefoer do not create the
        container.
        """
        return self._test_conflicting_ports(self.NODE_A, self.NODE_B)

    def test_create_container_with_conflicting_ports(self):
        """
        A valid API request to create a container including port mappings
        that conflict with the ports used by an application already running on
        the same node return an error and therefoer do not create the
        container.
        """
        return self._test_conflicting_ports(self.NODE_A, self.NODE_A)

    def test_create_container_with_ports(self):
        """
        A valid API request to create a container including port mappings
        results in an updated configuration.
        """
        saving = self.persistence_service.save(Deployment(
            nodes={
                Node(
                    hostname=self.NODE_A,
                    applications=[
                        Application(name='postgres',
                                    image=DockerImage.from_string('postgres'))
                    ]
                ),
                Node(hostname=self.NODE_B),
            }
        ))

        ports = [
            {'internal': 5432, 'external': 54320},
        ]

        saving.addCallback(lambda _: self.assertResponseCode(
            b"POST", b"/configuration/containers",
            {
                u"host": self.NODE_A, u"name": u"another_postgres",
                u"image": u"postgres", u"ports": ports
            }, CREATED
        ))

        def created(_):
            application_ports = [Port(internal_port=5432, external_port=54320)]
            deployment = self.persistence_service.get()
            expected = Deployment(
                nodes={
                    Node(
                        hostname=self.NODE_A,
                        applications=[
                            Application(
                                name='postgres',
                                image=DockerImage.from_string('postgres')
                            ),
                            Application(
                                name='another_postgres',
                                image=DockerImage.from_string('postgres'),
                                ports=frozenset(application_ports)
                            )
                        ]
                    ),
                    Node(hostname=self.NODE_B),
                }
            )
            self.assertEqual(deployment, expected)

        saving.addCallback(created)
        return saving

    def test_create_container_with_ports_response(self):
        """
        A valid API request to create a container including port mappings
        returns the port mapping supplied in the request in the response JSON.
        """
        ports = [
            {'internal': 5432, 'external': 54320},
        ]
        container_json = {
            u"host": self.NODE_B, u"name": u"postgres",
            u"image": u"postgres", u"ports": ports
        }
        container_json_result = {
            u"host": self.NODE_B, u"name": u"postgres",
            u"image": u"postgres:latest", u"ports": ports,
            u"restart_policy": {u"name": u"never"}
        }
        return self.assertResult(
            b"POST", b"/configuration/containers",
            container_json, CREATED, container_json_result
        )

    def test_configuration_updated_existing_node(self):
        """
        A valid API request to create a container on an existing node results
        in an updated configuration.
        """
        saving = self.persistence_service.save(Deployment(
            nodes={
                Node(
                    hostname=self.NODE_A,
                    applications=[
                        Application(name='postgres',
                                    image=DockerImage.from_string('postgres'))
                    ]
                ),
                Node(hostname=self.NODE_B),
            }
        ))

        saving.addCallback(lambda _: self.assertResponseCode(
            b"POST", b"/configuration/containers",
            {
                u"host": self.NODE_A, u"name": u"another_postgres",
                u"image": u"postgres"
            }, CREATED
        ))

        def created(_):
            deployment = self.persistence_service.get()
            expected = Deployment(
                nodes={
                    Node(
                        hostname=self.NODE_A,
                        applications=[
                            Application(
                                name='postgres',
                                image=DockerImage.from_string('postgres')
                            ),
                            Application(
                                name='another_postgres',
                                image=DockerImage.from_string('postgres')
                            )
                        ]
                    ),
                    Node(hostname=self.NODE_B),
                }
            )
            self.assertEqual(deployment, expected)

        saving.addCallback(created)
        return saving

    def test_configuration_updated_new_node(self):
        """
        A valid API request to create a container on a new node results
        in an updated configuration.
        """
        d = self.assertResponseCode(
            b"POST", b"/configuration/containers",
            {
                u"host": self.NODE_B, u"name": u"postgres",
                u"image": u"postgres"
            }, CREATED
        )

        def created(_):
            deployment = self.persistence_service.get()
            expected = Deployment(
                nodes={
                    Node(
                        hostname=self.NODE_B,
                        applications=[
                            Application(
                                name='postgres',
                                image=DockerImage.from_string('postgres')
                            ),
                        ]
                    ),
                }
            )
            self.assertEqual(deployment, expected)

        d.addCallback(created)
        return d

    def test_response(self):
        """
        A minimally valid API request to create a container returns the
        expected JSON response.
        """
        container_json = {
            u"host": self.NODE_B, u"name": u"postgres",
            u"image": u"postgres"
        }
        container_json_result = {
            u"host": self.NODE_B, u"name": u"postgres",
            u"image": u"postgres:latest",
            u"restart_policy": {u"name": u"never"}
        }
        return self.assertResult(
            b"POST", b"/configuration/containers",
            container_json, CREATED, container_json_result
        )

    def test_unknown_dataset(self):
        """
        If a volume is specified with an unknown dataset ID, a 404 error is
        returned.
        """
        return self.assertResult(
            b"POST", b"/configuration/containers",
            {
                u"host": self.NODE_A, u"name": u"postgres",
                u"image": u"postgres",
                u"volumes": [
                    {u'dataset_id': unicode(uuid4()), u'mountpoint': u'/db'}]
            }, NOT_FOUND,
            {u"description": u"Dataset not found."},
        )

    def test_deleted_dataset(self):
        """
        If a volume is specified with a deleted dataset, a 404 error is
        returned.
        """
        dataset_id = unicode(uuid4())
        d = self.assertResponseCode(
            b"POST", b"/configuration/datasets",
            {u"dataset_id": dataset_id,
             u"primary": self.NODE_A}, CREATED)
        d.addCallback(lambda _: self.assertResponseCode(
            b"DELETE",
            b"/configuration/datasets/%s" % (
                dataset_id.encode('ascii'),),
            None, OK
        ))
        d.addCallback(lambda _: self.assertResult(
            b"POST", b"/configuration/containers",
            {
                u"host": self.NODE_A, u"name": u"postgres",
                u"image": u"postgres",
                u"volumes": [
                    {u'dataset_id': dataset_id,
                     u'mountpoint': u'/db'}]
            }, NOT_FOUND,
            {u"description": u"Dataset not found."},
        ))
        return d

    def test_wrong_node_dataset(self):
        """
        If a volume is specified with a dataset that is on another node, a
        conflict error is returned.
        """
        dataset_id = unicode(uuid4())
        d = self.assertResponseCode(
            b"POST", b"/configuration/datasets",
            {u"dataset_id": dataset_id,
             u"primary": self.NODE_A}, CREATED)
        d.addCallback(lambda _: self.assertResult(
            b"POST", b"/configuration/containers",
            {
                u"host": self.NODE_B, u"name": u"postgres",
                u"image": u"postgres",
                u"volumes": [
                    {u'dataset_id': dataset_id,
                     u'mountpoint': u'/db'}]
            }, CONFLICT,
            {u"description": u"The dataset is on another node."},
        ))
        return d

    def test_in_use_dataset(self):
        """
        If a volume is specified with a dataset that is being used by another
        application, a conflict error is returned.
        """
        dataset_id = unicode(uuid4())
        d = self.assertResponseCode(
            b"POST", b"/configuration/datasets",
            {u"dataset_id": dataset_id,
             u"primary": self.NODE_A}, CREATED)
        d.addCallback(lambda _: self.assertResponseCode(
            b"POST", b"/configuration/containers",
            {
                u"host": self.NODE_A, u"name": u"postgres",
                u"image": u"postgres",
                u"volumes": [
                    {u'dataset_id': dataset_id,
                     u'mountpoint': u'/db'}]
            }, CREATED,
        ))
        d.addCallback(lambda _: self.assertResult(
            b"POST", b"/configuration/containers",
            {
                u"host": self.NODE_A, u"name": u"postgres2",
                u"image": u"postgres",
                u"volumes": [
                    {u'dataset_id': dataset_id,
                     u'mountpoint': u'/db'}]
            }, CONFLICT,
            {u"description":
             u"The dataset is being used by another container."},
        ))
        return d

    def test_dataset_updates_configuration(self):
        """
        If a volume is specified with a valid dataset, the cluster
        configuration is updated.
        """
        dataset_id = unicode(uuid4())
        d = self.assertResponseCode(
            b"POST", b"/configuration/datasets",
            {u"dataset_id": dataset_id,
             u"primary": self.NODE_A}, CREATED)
        d.addCallback(lambda _: self.assertResponseCode(
            b"POST", b"/configuration/containers",
            {
                u"host": self.NODE_A, u"name": u"postgres",
                u"image": u"postgres",
                u"volumes": [
                    {u'dataset_id': dataset_id,
                     u'mountpoint': u'/db'}]
            }, CREATED,
        ))

        def check_config(_):
            config = self.persistence_service.get()
            self.assertEqual(
                list(config.applications())[0].volume,
                AttachedVolume(
                    manifestation=Manifestation(
                        dataset=Dataset(dataset_id=dataset_id),
                        primary=True),
                    mountpoint=FilePath(b"/db")))
        d.addCallback(check_config)
        return d

    def test_dataset_result(self):
        """
        If a volume is specified with a valid dataset, the relevant
        information is returned in the JSON response.
        """
        dataset_id = unicode(uuid4())
        json = {
            u"host": self.NODE_A, u"name": u"postgres",
            u"image": u"postgres:latest",
            u"volumes": [
                {u'dataset_id': dataset_id,
                 u'mountpoint': u'/db'}],
            u"restart_policy": {u"name": u"never"},
        }
        d = self.assertResponseCode(
            b"POST", b"/configuration/datasets",
            {u"dataset_id": dataset_id,
             u"primary": self.NODE_A}, CREATED)
        d.addCallback(lambda _: self.assertResult(
            b"POST", b"/configuration/containers",
            json, CREATED, json
        ))
        return d


RealTestsCreateContainer, MemoryTestsCreateContainer = buildIntegrationTests(
    CreateContainerTestsMixin, "CreateContainer", _build_app)


class GetContainerConfigurationTestsMixin(APITestsMixin):
    """
    Tests for the container configuration retrieval endpoint at
    ``/containers``.
    """
    def test_empty(self):
        """
        When the cluster configuration includes no datasets, the
        endpoint returns an empty list.
        """
        return self.assertResult(
            b"GET", b"/configuration/containers", None, OK, []
        )

    def _containers_test(self, deployment, expected):
        """
        Verify that when the control service has ``deployment``
        persisted as its configuration, the response from the
        configuration listing endpoint includes the items in
        ``expected``.

        :param Deployment deployment: The deployment configuration to
            use.

        :param list expected: The objects expected to be returned by
            the endpoint, disregarding order.

        :return: A ``Deferred`` that fires successfully if the
            expected results are received or which fires with a
            failure if there is a problem.
        """
        saving = self.persistence_service.save(deployment)

        def saved(ignored):
            return self.assertResultItems(
                b"GET", b"/configuration/containers", None, OK, expected
            )
        saving.addCallback(saved)
        return saving

    def test_single_container_single_node(self):
        """
        When the cluster configuration includes a single container, the
        endpoint returns a single-element list containing the container
        data.
        """
        application = Application(
            name='postgres',
            image=DockerImage.from_string('postgres')
        )
        deployment = Deployment(
            nodes={
                Node(
                    hostname=self.NODE_A,
                    applications=[
                        application
                    ]
                ),
            },
        )
        expected = [
            container_configuration_response(
                application, self.NODE_A
            )
        ]
        return self._containers_test(deployment, expected)

    def test_single_container_multi_node_cluster(self):
        """
        When the cluster configuration includes a single container on a
        multi-node cluster, the endpoint returns a single-element list
        containing only the data about the single container, returning
        no information about the empty node.
        """
        application = Application(
            name='postgres',
            image=DockerImage.from_string('postgres')
        )
        deployment = Deployment(
            nodes={
                Node(
                    hostname=self.NODE_A,
                    applications=[
                        application
                    ]
                ),
                Node(hostname=self.NODE_B)
            },
        )
        expected = [
            container_configuration_response(
                application, self.NODE_A
            )
        ]
        return self._containers_test(deployment, expected)

    def test_multi_containers_single_node(self):
        """
        When the cluster configuration includes several containers, the
        endpoint returns a list containing the container data.
        """
        application_ports = [Port(internal_port=5432, external_port=54320)]
        applications = [
            Application(
                name='postgres',
                image=DockerImage.from_string('postgres'),
                ports=application_ports
            ),
            Application(
                name='webserver',
                image=DockerImage.from_string('nginx:latest'),
            ),
        ]
        deployment = Deployment(
            nodes={
                Node(
                    hostname=self.NODE_A,
                    applications=applications
                ),
            },
        )
        expected = [
            container_configuration_response(
                application, self.NODE_A
            ) for application in applications
        ]
        return self._containers_test(deployment, expected)

    def test_multi_containers_multi_nodes(self):
        """
        When the cluster configuration includes containers on more than one
        node, the endpoint returns a list containing the container data for
        all nodes.
        """
        postgres_ports = [Port(internal_port=5432, external_port=54320)]
        mysql_ports = [Port(internal_port=3306, external_port=33060)]
        applications = {
            self.NODE_A: [
                Application(
                    name='postgres',
                    image=DockerImage.from_string('postgres'),
                    ports=postgres_ports
                ),
                Application(
                    name='webserver',
                    image=DockerImage.from_string('nginx:latest'),
                ),
            ],
            self.NODE_B: [
                Application(
                    name='mysql',
                    image=DockerImage.from_string('mysql:5.6.17'),
                    ports=mysql_ports,
                    cpu_shares=512,
                    memory_limit=524288000
                ),
            ]
        }
        deployment = Deployment(
            nodes={
                Node(
                    hostname=self.NODE_A,
                    applications=applications[self.NODE_A]
                ),
                Node(
                    hostname=self.NODE_B,
                    applications=applications[self.NODE_B]
                ),
            },
        )
        expected_a = [
            container_configuration_response(
                application, self.NODE_A
            ) for application in applications[self.NODE_A]
        ]
        expected_b = [
            container_configuration_response(
                application, self.NODE_B
            ) for application in applications[self.NODE_B]
        ]
        return self._containers_test(deployment, expected_a + expected_b)

    def test_container_with_volume(self):
        """
        When the cluster configuration includes a container with an attached
        volume, the endpoint returns the volume information in the container
        data suppled in the response.
        """
        manifestation = _manifestation()
        application = Application(
            name='postgres',
            image=DockerImage.from_string('postgres'),
            volume=AttachedVolume(
                manifestation=manifestation,
                mountpoint=FilePath(b"/var/lib/postgresql/9.4/data/base")
            )
        )
        deployment = Deployment(
            nodes={
                Node(
                    hostname=self.NODE_A,
                    manifestations={manifestation.dataset_id:
                                    manifestation},
                    applications=[application]
                ),
                Node(hostname=self.NODE_B),
            },
        )
        expected = [
            container_configuration_response(
                application, self.NODE_A
            )
        ]
        return self._containers_test(deployment, expected)


RealTestsGetContainerConfiguration, MemoryTestsGetContainerConfiguration = (
    buildIntegrationTests(
        GetContainerConfigurationTestsMixin, "GetContainerConfiguration",
        _build_app
    )
)


class UpdateContainerConfigurationTestsMixin(APITestsMixin):
    """
    Tests for the container configuration update endpoint at
    ``/containers/<containername>``.
    """
    def _create_container(self):
        """
        Utility function to create a container configuration via the API.
        Also creates a second container not manipulated in the tests, to
        ensure that unrelated applications do not get modified, moved or
        wiped out.
        """
        saving = self.persistence_service.save(Deployment(
            nodes={
                Node(
                    hostname=self.NODE_A,
                    applications=[
                        Application(
                            name=u'leavemealone',
                            image=DockerImage.from_string(u'busybox'),
                        ),
                    ]
                ),
                Node(hostname=self.NODE_B),
            }
        ))

        saving.addCallback(lambda _: self.assertResponseCode(
            b"POST", b"/configuration/containers",
            {
                u"host": self.NODE_A,
                u"name": u"mycontainer",
                u"image": u"busybox"
            }, CREATED
        ))

        return saving

    def test_update_same_host(self):
        """
        An API request to update a named container's host to the same host
        on which it is already running results in an unchanged configuration.
        """
        d = self._create_container()

        d.addCallback(lambda _: self.persistence_service.get())

        def handle_expected(expected):
            dr = self.assertResponseCode(
                b"POST", b"/configuration/containers/mycontainer",
                {u"host": self.NODE_A}, OK
            )

            def updated(_):
                deployment = self.persistence_service.get()
                self.assertEqual(deployment, expected)

            dr.addCallback(updated)
            return dr

        d.addCallback(handle_expected)
        return d

    def test_update_new_host(self):
        """
        An API request to update a named container's host to a different host
        results in an updated configuration.
        """
        d = self._create_container()

        d.addCallback(lambda _: self.persistence_service.get())

        def handle_expected(expected):
            dr = self.assertResponseCode(
                b"POST", b"/configuration/containers/mycontainer",
                {u"host": self.NODE_B}, OK
            )

            def updated(_):
                deployment = self.persistence_service.get()
                application = Application(
                    name=u"mycontainer",
                    image=DockerImage.from_string(u"busybox"),
                )
                real_expected = expected
                for node in expected.nodes:
                    if node.hostname == self.NODE_B:
                        node = node.transform(
                            ["applications"], lambda s: s.add(application)
                        )
                    else:
                        node = node.transform(
                            ["applications"], lambda s: s.remove(application)
                        )
                    real_expected = real_expected.update_node(node)
                self.assertEqual(deployment, real_expected)

            dr.addCallback(updated)
            return dr

        d.addCallback(handle_expected)
        return d

    def test_update_moves_dataset(self):
        """
        An API request to update a named container's host to a different host
        where the container has an attached dataset results in an updated
        configuration, with the dataset's primary host also moved to the new
        container host.
        """
        manifestation = _manifestation()
        application = Application(
            name=u'postgres',
            image=DockerImage.from_string(u'postgres'),
            volume=AttachedVolume(
                manifestation=manifestation,
                mountpoint=FilePath(b"/var/lib/postgresql/9.4/data/base")
            )
        )

        deployment = Deployment(
            nodes={
                Node(
                    hostname=self.NODE_A,
                    manifestations={manifestation.dataset_id:
                                    manifestation},
                    applications=[application]
                ),
                Node(hostname=self.NODE_B),
            },
        )

        d = self.persistence_service.save(deployment)

        d.addCallback(lambda _: self.assertResponseCode(
            b"POST", b"/configuration/containers/postgres",
            {u"host": self.NODE_B}, OK
        ))

        def updated(_):
            deployment = self.persistence_service.get()
            expected = Deployment(
                nodes={
                    Node(hostname=self.NODE_A),
                    Node(
                        hostname=self.NODE_B,
                        manifestations={manifestation.dataset_id:
                                        manifestation},
                        applications=[application]
                    ),
                }
            )
            self.assertEqual(deployment, expected)

        d.addCallback(updated)
        return d

    def test_update_nonexistent_host(self):
        """
        An API request to update a named container's host to a previously
        unknown host results in an updated configuration, with the new Node
        added to the deployment configuration.
        """
        d = self._create_container()

        d.addCallback(lambda _: self.persistence_service.get())

        def handle_expected(expected):
            dr = self.assertResponseCode(
                b"POST", b"/configuration/containers/mycontainer",
                {u"host": u"192.0.2.3"}, OK
            )

            def updated(_):
                deployment = self.persistence_service.get()
                application = Application(
                    name=u'mycontainer',
                    image=DockerImage.from_string(u'busybox')
                )
                node = Node(hostname=u"192.0.2.3", applications=[application])
                real_expected = expected.update_node(node)
                for node in expected.nodes:
                    if node.hostname == self.NODE_A:
                        node = node.transform(
                            ["applications"], lambda s: s.remove(application)
                        )
                    real_expected = real_expected.update_node(node)
                self.assertEqual(deployment, real_expected)

            dr.addCallback(updated)
            return dr

        d.addCallback(handle_expected)
        return d

    def test_update_invalid_container_name(self):
        """
        An API request to update a named container's host to a different host
        results in an error if the named container does not exist.
        """
        return self.assertResult(
            b"POST", b"/configuration/containers/somecontainer",
            {u"host": self.NODE_A}, NOT_FOUND,
            {u"description": u"Container not found."},
        )

    def test_response(self):
        """
        An API request to move a container to a new host returns the
        expected JSON response.
        """
        d = self._create_container()

        def update_container(_):
            request = {u"host": self.NODE_B}
            result = {
                u"host": self.NODE_B,
                u"name": u"mycontainer",
                u"image": u"busybox:latest",
                u"restart_policy": {u"name": u"never"}
            }
            return self.assertResult(
                b"POST", b"/configuration/containers/mycontainer",
                request, OK, result
            )

        d.addCallback(update_container)
        return d


(RealTestsUpdateContainerConfiguration,
    MemoryTestsUpdateContainerConfiguration) = (
    buildIntegrationTests(
        UpdateContainerConfigurationTestsMixin, "UpdateContainerConfiguration",
        _build_app
    )
)


class DeleteContainerTestsMixin(APITestsMixin):
    """
    Tests for the container removal endpoint at
    ``/configuration/datasets/<dataset_id>``.
    """
    def test_unknown_container(self):
        """
        NOT_FOUND is returned if the requested container doesn't exist.
        """
        unknown_name = u"xxx"
        return self.assertResult(
            b"DELETE",
            b"/configuration/containers/%s" % (
                unknown_name.encode('ascii'),),
            None, NOT_FOUND,
            {u"description": u'Container not found.'})

    def _delete_test(self, name):
        """
        Create and then delete a container, ensuring the expected response
        code of OK from deletion.

        :param Application application: The container which will be deleted.
        :returns: A ``Deferred`` which fires when all assertions have been
            executed.
        """
        d = self.assertResponseCode(
            b"POST", b"/configuration/containers",
            {
                u"host": self.NODE_A, u"name": name,
                u"image": u"postgres"
            }, CREATED
        )
        d.addCallback(lambda _: self.assertResult(
            b"DELETE",
            u"/configuration/containers/{}".format(name).encode("ascii"), None,
            OK, None,
        ))
        return d

    def test_delete(self):
        """
        The ``DELETE`` method removes the given container from the
        configuration.
        """
        d = self._delete_test(u"mycontainer")

        def deleted(_):
            deployment = self.persistence_service.get()
            origin = next(iter(deployment.nodes))
            self.assertEqual(list(origin.applications), [])
        d.addCallback(deleted)
        return d

    def test_delete_leaves_others(self):
        """
        The ``DELETE`` method does not remove unrelated containers.
        """
        d = self.assertResponseCode(
            b"POST", b"/configuration/containers",
            {
                u"host": self.NODE_A, u"name": u"somecontainer",
                u"image": u"postgres"
            }, CREATED
        )
        d.addCallback(lambda _: self._delete_test(u"mycontainer"))

        def deleted(_):
            deployment = self.persistence_service.get()
            origin = next(iter(deployment.nodes))
            self.assertEqual(
                list(origin.applications),
                [Application(name=u"somecontainer",
                             image=DockerImage.from_string(u"postgres"))])
        d.addCallback(deleted)
        return d


RealTestsDeleteContainer, MemoryTestsDeleteContainer = (
    buildIntegrationTests(
        DeleteContainerTestsMixin, "DeleteContainer", _build_app)
)


class CreateDatasetTestsMixin(APITestsMixin):
    """
    Tests for the dataset creation endpoint at ``/configuration/datasets``.
    """
    def test_wrong_schema(self):
        """
        If a ``POST`` request made to the endpoint includes a body which
        doesn't match the ``definitions/datasets`` schema, the response is an
        error indication a validation failure.
        """
        return self.assertResult(
            b"POST", b"/configuration/datasets",
            {u"primary": self.NODE_A, u"junk": u"garbage"},
            BAD_REQUEST, {
                u'description':
                    u"The provided JSON doesn't match the required schema.",
                u'errors': [
                    u"Additional properties are not allowed "
                    u"(u'junk' was unexpected)"
                ]
            }
        )

    def _dataset_id_collision_test(self, primary, modifier=lambda uuid: uuid):
        """
        Assert that an attempt to create a dataset with a dataset_id that is
        already assigned somewhere on the cluster results in an error response
        and no configuration change.

        A configuration with two nodes, ``NODE_A`` and ``NODE_B``, is created.
        ``NODE_A`` is given one unattached manifestation.  An attempt is made
        to configure a new dataset is on ``primary`` which should be either
        ``NODE_A`` or ``NODE_B``.

        :return: A ``Deferred`` that fires with the result of the test.
        """
        dataset_id = unicode(uuid4())
        existing_dataset = Dataset(dataset_id=dataset_id)
        existing_manifestation = Manifestation(
            dataset=existing_dataset, primary=True)

        saving = self.persistence_service.save(Deployment(
            nodes={
                Node(
                    hostname=self.NODE_A,
                    manifestations={existing_manifestation.dataset_id:
                                    existing_manifestation}
                ),
                Node(hostname=self.NODE_B),
            }
        ))

        def saved(ignored):
            return self.assertResult(
                b"POST", b"/configuration/datasets",
                {u"primary": primary, u"dataset_id": modifier(dataset_id)},
                CONFLICT,
                {u"description": u"The provided dataset_id is already in use."}
            )
        posting = saving.addCallback(saved)

        def failed(reason):
            deployment = self.persistence_service.get()
            (node_a, node_b) = deployment.nodes
            if node_a.hostname != self.NODE_A:
                # They came out of the set backwards.
                node_a, node_b = node_b, node_a
            self.assertEqual(
                ({existing_manifestation.dataset_id: existing_manifestation},
                 {}),
                (node_a.manifestations, node_b.manifestations)
            )

        posting.addCallback(failed)
        return posting

    def test_dataset_id_collision_different_node(self):
        """
        If the value for the ``dataset_id`` in the request body is already
        assigned to an existing dataset on a node other than the indicated
        primary, the response is an error indicating the collision and the
        dataset is not added to the desired configuration.
        """
        return self._dataset_id_collision_test(self.NODE_B)

    def test_dataset_id_collision_same_node(self):
        """
        If the value for the ``dataset_id`` in the request body is already
        assigned to an existing dataset on the indicated primary, the response
        is an error indicating the collision and the dataset is not added to
        the desired configuration.
        """
        return self._dataset_id_collision_test(self.NODE_A)

    def test_dataset_id_collision_different_case(self):
        """
        If the value for the ``dataset_id`` in the request body differs only in
        alphabetic case from a ``dataset_id`` assigned to an existing dataset,
        the response is an error indicating the collision and the dataset is
        not added to the desired configuration.
        """
        return self._dataset_id_collision_test(self.NODE_A, unicode.title)

    def test_unknown_primary_node(self):
        """
        If a ``POST`` request made to the endpoint indicates a non-existent
        node as the location of the primary manifestation, the configuration is
        unchanged and an error response is returned to the client.
        """
        return self.assertResult(
            b"POST", b"/configuration/datasets", {u"primary": self.NODE_A},
            BAD_REQUEST, {
                u"description":
                    u"The provided primary node is not part of the cluster."
            }
        )
    test_unknown_primary_node.todo = (
        "See FLOC-1278.  Make this pass by inspecting cluster state "
        "instead of desired configuration to determine whether a node is "
        "valid or not."
    )

    def test_minimal_create_dataset(self):
        """
        If a ``POST`` request made to the endpoint includes just the minimum
        information necessary to create a new dataset (an identifier of the
        node on which to place its primary manifestation) then the desired
        configuration is updated to include a new unattached manifestation of
        the new dataset with a newly generated dataset identifier and a
        description of the new dataset is returned in a success response to the
        client.
        """
        creating = self.assertResponseCode(
            b"POST", b"/configuration/datasets", {u"primary": self.NODE_A},
            CREATED)
        creating.addCallback(readBody)
        creating.addCallback(loads)

        def got_result(result):
            dataset_id = result.pop(u"dataset_id")
            self.assertEqual(
                {u"primary": self.NODE_A, u"metadata": {}, u"deleted": False},
                result
            )
            deployment = self.persistence_service.get()
            self.assertEqual({dataset_id}, set(get_dataset_ids(deployment)))
        creating.addCallback(got_result)

        return creating

    def test_create_ignores_other_nodes(self):
        """
        Nodes in the configuration other than the one specified as the primary
        for the new dataset have their configuration left alone by the
        operation.
        """
        saving = self.persistence_service.save(Deployment(nodes={
            Node(hostname=self.NODE_A)
        }))

        def saved(ignored):
            return self.assertResponseCode(
                b"POST", b"/configuration/datasets", {u"primary": self.NODE_B},
                CREATED
            )
        saving.addCallback(saved)

        def created(ignored):
            deployment = self.persistence_service.get()
            (node_a,) = (
                node
                for node
                in deployment.nodes
                if node.hostname == self.NODE_A
            )
            self.assertEqual(
                # No state, just like it started.
                Node(hostname=self.NODE_A),
                node_a
            )
        saving.addCallback(created)
        return saving

    def test_create_generates_different_dataset_ids(self):
        """
        If two ``POST`` requests are made to create two different datasets,
        each dataset created is assigned a distinct ``dataset_id``.
        """
        creating = gatherResults([
            self.assertResponseCode(
                b"POST", b"/configuration/datasets", {u"primary": self.NODE_A},
                CREATED
            ).addCallback(readBody).addCallback(loads),
            self.assertResponseCode(
                b"POST", b"/configuration/datasets", {u"primary": self.NODE_A},
                CREATED
            ).addCallback(readBody).addCallback(loads),
        ])

        def created(datasets):
            first = datasets[0]
            second = datasets[1]
            self.assertNotEqual(first[u"dataset_id"], second[u"dataset_id"])
        creating.addCallback(created)
        return creating

    def test_create_with_metadata(self):
        """
        Metadata included with the creation of a dataset is included in the
        persisted configuration and response body.
        """
        dataset_id = unicode(uuid4())
        metadata = {u"foo": u"bar", u"baz": u"quux"}
        dataset = {
            u"primary": self.NODE_A,
            u"dataset_id": dataset_id,
            u"metadata": metadata,
        }
        expected = dataset.copy()
        expected[u"deleted"] = False
        creating = self.assertResult(
            b"POST", b"/configuration/datasets", dataset, CREATED, expected
        )

        def created(ignored):
            deployment = self.persistence_service.get()
            self.assertEqual(
                Deployment(nodes=frozenset({
                    Node(
                        hostname=self.NODE_A,
                        manifestations={
                            dataset_id: Manifestation(
                                dataset=Dataset(
                                    dataset_id=dataset_id,
                                    metadata=pmap(metadata)
                                ),
                                primary=True
                            )
                        }
                    )
                })),
                deployment
            )
        creating.addCallback(created)
        return creating

    def test_create_with_maximum_size(self):
        """
        A maximum size included with the creation of a dataset is included in
        the persisted configuration and response body.
        """
        dataset_id = unicode(uuid4())
        maximum_size = 1024 * 1024 * 1024 * 42
        dataset = {
            u"primary": self.NODE_A,
            u"dataset_id": dataset_id,
            u"maximum_size": maximum_size,
        }
        response = dataset.copy()
        response[u"metadata"] = {}
        response[u"deleted"] = False
        creating = self.assertResult(
            b"POST", b"/configuration/datasets", dataset, CREATED, response
        )

        def created(ignored):
            deployment = self.persistence_service.get()
            self.assertEqual(
                Deployment(nodes=frozenset({
                    Node(
                        hostname=self.NODE_A,
                        manifestations={
                            dataset_id: Manifestation(
                                dataset=Dataset(
                                    dataset_id=dataset_id,
                                    maximum_size=maximum_size
                                ),
                                primary=True
                            )
                        }
                    )
                })),
                deployment
            )
        creating.addCallback(created)
        return creating


class UpdatePrimaryDatasetTestsMixin(APITestsMixin):
    """
    Tests for the dataset modification endpoint at
    ``/configuration/datasets/<dataset_id>``.
    """
    def test_unknown_dataset(self):
        """
        NOT_FOUND is returned if the requested dataset_id doesn't exist.
        The error includes the requested dataset_id.
        """
        unknown_dataset_id = unicode(uuid4())
        return self.assertResult(
            b"POST",
            b"/configuration/datasets/%s" % (
                unknown_dataset_id.encode('ascii'),),
            {u'primary': self.NODE_A},
            NOT_FOUND,
            {u"description": u'Dataset not found.'})

    def _test_change_primary(self, dataset, deployment, origin, target):
        """
        Helper method which pre-populates the persistence_service with the
        supplied ``dataset``, makes an API call to move the supplied
        ``dataset`` from ``origin`` to ``target`` and finally asserts that the
        API call returned the expected result and that the persistence_service
        has been updated.

        :param Dataset dataset: The dataset which will be moved.
        :param Deployment deployment: The deployment that contains the dataset.
        :param bytes origin: The node IP address of the node that holds the
            current primary manifestation of the ``dataset``.
        :param bytes target: The node IP address of the node to which the
            dataset will be moved.
        :returns: A ``Deferred`` which fires when all assertions have been
            executed.
        """
        expected_dataset_id = dataset.dataset_id

        expected_dataset = {
            u"dataset_id": expected_dataset_id,
            u"primary": target,
            u"metadata": {},
            u"deleted": False,
        }

        saving = self.persistence_service.save(deployment)

        def saved(ignored):
            creating = self.assertResult(
                b"POST",
                b"/configuration/datasets/%s" % (
                    expected_dataset_id.encode('ascii'),),
                {u"primary": target},
                OK,
                expected_dataset
            )

            def got_result(result):
                deployment = self.persistence_service.get()
                for node in deployment.nodes:
                    if node.hostname == target:
                        dataset_ids = [
                            (m.primary, m.dataset.dataset_id)
                            for m in node.manifestations.values()
                        ]
                        self.assertIn((True, expected_dataset_id), dataset_ids)
                        break
                else:
                    self.fail('Node not found. {}'.format(target))

            creating.addCallback(got_result)
            return creating
        saving.addCallback(saved)
        return saving

    def test_change_primary_to_unconfigured_node(self):
        """
        If a different primary IP address is supplied and it identifies a node
        which is not yet part of the cluster configuration, the modification
        request succeeds and the dataset's primary becomes the given address.
        """
        expected_manifestation = _manifestation()
        current_primary_node = Node(
            hostname=self.NODE_A,
            applications=frozenset(),
            manifestations={expected_manifestation.dataset_id:
                            expected_manifestation}
        )
        deployment = Deployment(nodes=frozenset([current_primary_node]))

        return self._test_change_primary(
            expected_manifestation.dataset, deployment,
            self.NODE_A, self.NODE_B
        )

    def test_unknown_primary_node(self):
        """
        A dataset's primary IP address must belong to a node in the cluster.
        XXX: Skip this test until FLOC-1278 is implemented.

        This is an alternative to the behaviour above.
        The dataset creation API currently behaves this way.
        Perhaps it shouldn't.
        And instead allow datasets to be created with an as yet unknown node.
        """
        expected_manifestation = _manifestation()
        node_a = Node(
            hostname=self.NODE_A,
            applications=frozenset(),
            manifestations={expected_manifestation.dataset_id:
                            expected_manifestation}
        )
        deployment = Deployment(nodes=frozenset([node_a]))
        saving = self.persistence_service.save(deployment)

        def saved(ignored):
            creating = self.assertResult(
                b"POST",
                b"/configuration/datasets/%s" % (
                    expected_manifestation.dataset.dataset_id.encode('ascii')
                ),
                {u"primary": self.NODE_B},
                BAD_REQUEST, {
                    u"description":
                    u"The provided primary node is not part of the cluster."
                }
            )
            return creating
        saving.addCallback(saved)
        return saving
    test_unknown_primary_node.todo = (
        "See FLOC-1278.  Make this pass by inspecting cluster state "
        "instead of desired configuration to determine whether a node is "
        "valid or not."
    )

    def test_change_primary_to_configured_node(self):
        """
        If a different primary IP address is supplied and it identifies a node
        which is already part of the cluster configuration, the modification
        request succeeds and the dataset's primary becomes the given address.
        """
        expected_manifestation = _manifestation()
        node_a = Node(
            hostname=self.NODE_A,
            applications=frozenset(),
            manifestations={expected_manifestation.dataset_id:
                            expected_manifestation}
        )
        node_b = Node(hostname=self.NODE_B)
        deployment = Deployment(nodes=frozenset([node_a, node_b]))
        return self._test_change_primary(
            expected_manifestation.dataset, deployment,
            self.NODE_A, self.NODE_B
        )

    def test_primary_unchanged(self):
        """
        If the current primary IP address is supplied, the modification request
        succeeds.
        """
        expected_manifestation = _manifestation()
        node_a = Node(
            hostname=self.NODE_A,
            applications=frozenset(),
            manifestations={expected_manifestation.dataset_id:
                            expected_manifestation}
        )
        node_b = Node(hostname=self.NODE_B)
        deployment = Deployment(nodes=frozenset([node_a, node_b]))
        return self._test_change_primary(
            expected_manifestation.dataset, deployment,
            self.NODE_A, self.NODE_A
        )

    def test_only_replicas(self):
        """
        If there are only replica manifestations of the requested dataset, 500
        response is returned and ``IndexError`` is logged.

        XXX The 500 error message really should be clearer.
        See https://clusterhq.atlassian.net/browse/FLOC-1393

        XXX This situation should return a more friendly error code and
        message.
        See https://clusterhq.atlassian.net/browse/FLOC-1403.
        """
        expected_manifestation = _manifestation(primary=False)
        node_a = Node(
            hostname=self.NODE_A,
            applications=frozenset(),
            manifestations={expected_manifestation.dataset_id:
                            expected_manifestation}
        )
        node_b = Node(hostname=self.NODE_B)
        deployment = Deployment(nodes=frozenset([node_a, node_b]))
        saving = self.persistence_service.save(deployment)

        def saved(ignored):
            creating = self.assertResult(
                b"POST",
                b"/configuration/datasets/%s" % (
                    expected_manifestation.dataset.dataset_id.encode('ascii')
                ),
                {u"primary": self.NODE_B},
                INTERNAL_SERVER_ERROR,
                u'ELIOT LOG REFERENCE'
            )
            return creating
        saving.addCallback(saved)
        return saving
    test_only_replicas.todo = (
        "XXX: Perhaps this test isn't necessary. "
        "There should always be a primary."
        "But perhaps there should be a test that demonstrates the general 500 "
        "response message format."
        "See https://clusterhq.atlassian.net/browse/FLOC-1393 and "
        "https://clusterhq.atlassian.net/browse/FLOC-1403"
    )

    def test_primary_invalid(self):
        """
        A request with an invalid (non-IPv4) primary IP address is rejected
        with ``BAD_REQUEST``.
        """
        expected_manifestation = _manifestation()
        node_a = Node(
            hostname=self.NODE_A,
            applications=frozenset(),
            manifestations={expected_manifestation.dataset_id:
                            expected_manifestation}
        )
        deployment = Deployment(nodes=frozenset([node_a]))
        saving = self.persistence_service.save(deployment)

        def saved(ignored):
            creating = self.assertResponseCode(
                b"POST",
                b"/configuration/datasets/%s" % (
                    expected_manifestation.dataset.dataset_id.encode('ascii')
                ),
                {u"primary": u'192.0.2.257'},
                BAD_REQUEST,
            )
            return creating
        saving.addCallback(saved)
        return saving

    def test_no_primary(self):
        """
        An update request without a primary address is allowed.
        """
        expected_manifestation = _manifestation()
        node_a = Node(
            hostname=self.NODE_A,
            applications=frozenset(),
            manifestations={expected_manifestation.dataset_id:
                            expected_manifestation},
        )
        deployment = Deployment(nodes=frozenset([node_a]))
        saving = self.persistence_service.save(deployment)

        def saved(ignored):
            creating = self.assertResponseCode(
                b"POST",
                b"/configuration/datasets/%s" % (
                    expected_manifestation.dataset.dataset_id.encode('ascii')
                ),
                {},
                OK,
            )
            return creating
        saving.addCallback(saved)
        return saving
    test_no_primary.todo = (
        'It should be possible to submit a dataset update request without a '
        'primary address, but the input schema currently requires the primary '
        'attribute. This will need to be addressed before or as part of '
        'https://clusterhq.atlassian.net/browse/FLOC-1404'
    )

RealTestsUpdatePrimaryDataset, MemoryTestsUpdatePrimaryDataset = (
    buildIntegrationTests(
        UpdatePrimaryDatasetTestsMixin, "UpdatePrimaryDataset", _build_app)
)


class DeleteDatasetTestsMixin(APITestsMixin):
    """
    Tests for the dataset deletion endpoint at
    ``/configuration/datasets/<dataset_id>``.
    """
    def test_unknown_dataset(self):
        """
        NOT_FOUND is returned if the requested dataset_id doesn't exist.
        The error includes the requested dataset_id.
        """
        unknown_dataset_id = unicode(uuid4())
        return self.assertResult(
            b"DELETE",
            b"/configuration/datasets/%s" % (
                unknown_dataset_id.encode('ascii'),),
            None, NOT_FOUND,
            {u"description": u'Dataset not found.'})

    def _test_delete(self, dataset):
        """
        Helper method which makes an API call to delete the supplied
        ``dataset`` from ``origin`` and finally asserts that the API call
        returned the expected result and that the persistence_service has
        been updated.

        :param Dataset dataset: The dataset which will be deleted.
        :returns: A ``Deferred`` which fires when all assertions have been
            executed.
        """
        deployment = self.persistence_service.get()
        expected_dataset_id = dataset.dataset_id
        # There's only one node:
        origin = next(iter(deployment.nodes))

        expected_dataset = {
            u"dataset_id": expected_dataset_id,
            u"primary": origin.hostname,
            u"metadata": {},
            u"deleted": True,
        }

        deleting = self.assertResult(
            b"DELETE",
            b"/configuration/datasets/%s" % (
                expected_dataset_id.encode('ascii'),),
            None, OK, expected_dataset
        )

        def got_result(result):
            deployment = self.persistence_service.get()
            for node in deployment.nodes:
                if node.hostname == origin.hostname:
                    dataset_ids = [
                        (m.dataset.deleted, m.dataset.dataset_id)
                        for m in node.manifestations.values()
                    ]
                    self.assertIn((True, expected_dataset_id), dataset_ids)
                    break
            else:
                self.fail('Node not found. {}'.format(node.hostname))

        deleting.addCallback(got_result)
        return deleting

    def _setup_manifestation(self):
        """
        Create and save a configuration with a single node that has a
        manifestation.

        :return: ``Deferred`` firing with the newly created
            ``Manifestation`` that ``_test_delete`` can delete.
        """
        expected_manifestation = _manifestation()
        node_a = Node(
            hostname=self.NODE_A,
            applications=frozenset(),
            manifestations={expected_manifestation.dataset_id:
                            expected_manifestation}
        )
        d = self.persistence_service.save(
            Deployment(nodes=frozenset([node_a])))
        d.addCallback(lambda _: expected_manifestation)
        return d

    def test_delete(self):
        """
        The ``DELETE`` action sets the ``deleted`` attribute to true on the
        given dataset.
        """
        d = self._setup_manifestation()
        d.addCallback(lambda manifestation: self._test_delete(
            manifestation.dataset))
        return d

    def test_delete_idempotent(self):
        """
        The ``DELETE`` action on an already ``deleted`` dataset has same
        response as original deletion.
        """
        created = self._setup_manifestation()

        def got_manifestation(expected_manifestation):
            d = self._test_delete(expected_manifestation.dataset)
            d.addCallback(lambda _: self._test_delete(expected_manifestation))
            return d
        created.addCallback(got_manifestation)
        return created

    def test_update_deleted(self):
        """
        Attempting to update a deleted dataset results in a Method Not Allowed
        error.
        """
        created = self._setup_manifestation()

        def got_manifestation(expected_manifestation):
            d = self._test_delete(expected_manifestation.dataset)
            d.addCallback(lambda _: self.assertResult(
                b"POST",
                b"/configuration/datasets/%s" % (
                    expected_manifestation.dataset_id.encode('ascii')
                ),
                {u"primary": u"192.168.1.1"},
                METHOD_NOT_ALLOWED, {
                    u"description":
                    u"The dataset has been deleted."
                }
            ))
            return d
        created.addCallback(got_manifestation)
        return created

    def test_multiple_manifestations(self):
        """
        If there are multiple manifestations on multiple nodes the ``DELETE``
        action will mark all of their datasets as deleted.
        """
        raise NotImplementedError()
    test_multiple_manifestations.todo = "Implement in FLOC-1240"


RealTestsDeleteDataset, MemoryTestsDeleteDataset = (
    buildIntegrationTests(
        DeleteDatasetTestsMixin, "DeleteDataset", _build_app)
)


def get_dataset_ids(deployment):
    """
    Get an iterator of all of the ``dataset_id`` values on all nodes in the
    given deployment.

    :param Deployment deployment: The deployment to inspect.

    :return: An iterator of ``unicode`` giving the unique identifiers of all of
        the datasets.
    """
    for node in deployment.nodes:
        for manifestation in node.manifestations.values():
            yield manifestation.dataset.dataset_id


RealTestsCreateDataset, MemoryTestsCreateDataset = buildIntegrationTests(
    CreateDatasetTestsMixin, "CreateDataset", _build_app)


def _manifestation(**kwargs):
    """
    :param kwargs: Additional keyword arguments to use to initialize the
        manifestation's ``Dataset``.
        If ``kwargs`` includes a ``primary`` key its value will be supplied to
        the ``Manifestation`` initialiser as the ``primary`` argument in order
        to control whether to create a primary or replica
        ``Manifestation``. Defaults to ``True``.

    :return: A ``Manifestation`` for a dataset with a new
        random identifier.
    """
    primary = kwargs.pop('primary', True)
    dataset_id = unicode(uuid4())
    existing_dataset = Dataset(dataset_id=dataset_id, **kwargs)
    return Manifestation(dataset=existing_dataset, primary=primary)


class GetDatasetConfigurationTestsMixin(APITestsMixin):
    """
    Tests for the dataset configuration retrieval endpoint at
    ``/datasets``.
    """
    def test_empty(self):
        """
        When the cluster configuration includes no datasets, the
        endpoint returns an empty list.
        """
        return self.assertResult(
            b"GET", b"/configuration/datasets", None, OK, []
        )

    def _dataset_test(self, deployment, expected):
        """
        Verify that when the control service has ``deployment``
        persisted as its configuration, the response from the
        configuration listing endpoint includes the items in
        ``expected``.

        :param Deployment deployment: The deployment configuration to
            use.

        :param list expected: The objects expected to be returned by
            the endpoint, disregarding order.

        :return: A ``Deferred`` that fires successfully if the
            expected results are received or which fires with a
            failure if there is a problem.
        """
        saving = self.persistence_service.save(deployment)

        def saved(ignored):
            return self.assertResultItems(
                b"GET", b"/configuration/datasets", None, OK, expected
            )
        saving.addCallback(saved)
        return saving

    def _one_dataset_test(self, **kwargs):
        """
        Assert that when a single manifestation exists on the cluster a ``GET``
        request to the ``/configuration/datasets`` returns a list of one object
        that represents that manifestation.

        :param kwargs: Additional arguments to use when creating the
            manifestation.  See ``_manifestation``.

        :return: A ``Deferred`` that fires when the assertion has been made.
        """
        manifestation = _manifestation(**kwargs)
        deployment = Deployment(
            nodes={
                Node(
                    hostname=self.NODE_A,
                    manifestations={manifestation.dataset_id:
                                    manifestation},
                ),
            },
        )
        expected = [
            api_dataset_from_dataset_and_node(
                manifestation.dataset, self.NODE_A
            )
        ]
        return self._dataset_test(deployment, expected)

    def test_one_dataset(self):
        """
        When the cluster configuration includes one dataset, the
        endpoint returns a single-element list containing the dataset.
        """
        return self._one_dataset_test()

    def test_dataset_with_other_properties(self):
        """
        A dataset with a maximum size and non-empty metadata has both
        of those values included in the response from the endpoint.
        """
        return self._one_dataset_test(
            maximum_size=1024 * 1024 * 100, metadata=pmap({u"foo": u"bar"})
        )

    def test_several_nodes(self):
        """
        When the cluster configuration includes several nodes, each
        with a dataset, the endpoint returns a list containing
        information for the dataset on each node.
        """
        manifestation_a = _manifestation()
        manifestation_b = _manifestation()
        deployment = Deployment(
            nodes={
                Node(
                    hostname=self.NODE_A,
                    manifestations={manifestation_a.dataset_id:
                                    manifestation_a},
                ),
                Node(
                    hostname=self.NODE_B,
                    manifestations={manifestation_b.dataset_id:
                                    manifestation_b},
                ),
            },
        )
        expected = [
            api_dataset_from_dataset_and_node(
                manifestation_a.dataset, self.NODE_A
            ),
            api_dataset_from_dataset_and_node(
                manifestation_b.dataset, self.NODE_B
            ),
        ]
        return self._dataset_test(deployment, expected)

    def test_several_datasets(self):
        """
        When the cluster configuration includes a node with several
        datasets, the endpoint returns a list containing information
        for each dataset.
        """
        manifestation_a = _manifestation()
        manifestation_b = _manifestation()
        deployment = Deployment(
            nodes={
                Node(
                    hostname=self.NODE_A,
                    manifestations={
                        manifestation_a.dataset_id: manifestation_a,
                        manifestation_b.dataset_id: manifestation_b,
                    },
                ),
            },
        )
        expected = [
            api_dataset_from_dataset_and_node(
                manifestation_a.dataset, self.NODE_A
            ),
            api_dataset_from_dataset_and_node(
                manifestation_b.dataset, self.NODE_A
            ),
        ]
        return self._dataset_test(deployment, expected)


RealTestsGetDatasetConfiguration, MemoryTestsGetDatasetConfiguration = (
    buildIntegrationTests(
        GetDatasetConfigurationTestsMixin, "GetDatasetConfiguration",
        _build_app
    )
)


class CreateAPIServiceTests(SynchronousTestCase):
    """
    Tests for ``create_api_service``.
    """
    def test_returns_service(self):
        """
        ``create_api_service`` returns an object providing ``IService``.
        """
        reactor = MemoryReactor()
        endpoint = TCP4ServerEndpoint(reactor, 6789)
        verifyObject(IService, create_api_service(None, None, endpoint))

    def test_listens_endpoint(self):
        """
        ``create_api_service`` returns a service that listens using the given
        endpoint with a HTTP server.
        """
        reactor = MemoryReactor()
        endpoint = TCP4ServerEndpoint(reactor, 6789)
        service = create_api_service(None, None, endpoint)
        self.addCleanup(service.stopService)
        service.startService()
        server = reactor.tcpServers[0]
        port = server[0]
        factory = server[1].__class__
        self.assertEqual((port, factory), (6789, Site))


class DatasetsStateTestsMixin(APITestsMixin):
    """
    Tests for the service datasets state description endpoint at
    ``/state/datasets``.
    """
    def test_empty(self):
        """
        When the cluster state includes no datasets, the endpoint
        returns an empty list.
        """
        response = []
        return self.assertResult(
            b"GET", b"/state/datasets", None, OK, response
        )

    def test_one_dataset(self):
        """
        When the cluster state includes one dataset, the endpoint
        returns a single-element list containing the dataset.
        """
        expected_dataset = Dataset(dataset_id=unicode(uuid4()))
        expected_manifestation = Manifestation(
            dataset=expected_dataset, primary=True)
        expected_hostname = u"192.0.2.101"
        self.cluster_state_service.apply_changes([
            NodeState(
                hostname=expected_hostname,
                manifestations={expected_dataset.dataset_id:
                                expected_manifestation},
                paths={expected_dataset.dataset_id: FilePath(b"/path/dataset")}
            )
        ])
        expected_dict = dict(
            dataset_id=expected_dataset.dataset_id,
            primary=expected_hostname,
            path=u"/path/dataset",
        )
        response = [expected_dict]
        return self.assertResult(
            b"GET", b"/state/datasets", None, OK, response
        )

    def test_two_datasets(self):
        """
        When the cluster state includes more than one dataset, the endpoint
        returns a list containing the datasets in arbitrary order.
        """
        expected_dataset1 = Dataset(dataset_id=unicode(uuid4()))
        expected_manifestation1 = Manifestation(
            dataset=expected_dataset1, primary=True)
        expected_hostname1 = u"192.0.2.101"
        expected_dataset2 = Dataset(dataset_id=unicode(uuid4()))
        expected_manifestation2 = Manifestation(
            dataset=expected_dataset2, primary=True)
        expected_hostname2 = u"192.0.2.102"
        self.cluster_state_service.apply_changes([
            NodeState(
                hostname=expected_hostname1,
                manifestations={expected_dataset1.dataset_id:
                                expected_manifestation1},
                paths={expected_dataset1.dataset_id: FilePath(b"/aa")},
            ),
            NodeState(
                hostname=expected_hostname2,
                manifestations={expected_dataset2.dataset_id:
                                expected_manifestation2},
                paths={expected_dataset2.dataset_id: FilePath(b"/bb")},
            )
        ])
        expected_dict1 = dict(
            dataset_id=expected_dataset1.dataset_id,
            primary=expected_hostname1,
            path=u"/aa",
        )
        expected_dict2 = dict(
            dataset_id=expected_dataset2.dataset_id,
            primary=expected_hostname2,
            path=u"/bb",
        )
        response = [expected_dict1, expected_dict2]
        return self.assertResultItems(
            b"GET", b"/state/datasets", None, OK, response
        )

RealTestsDatasetsStateAPI, MemoryTestsDatasetsStateAPI = buildIntegrationTests(
    DatasetsStateTestsMixin, "DatasetsStateAPI", _build_app)


class DatasetsFromDeploymentTests(SynchronousTestCase):
    """
    Tests for ``datasets_from_deployment``.
    """
    def test_empty(self):
        """
        ``datasets_from_deployment`` returns an empty list if no Manifestations
        are found in the supplied Deployment.
        """
        deployment = Deployment(nodes=frozenset())
        expected = []
        self.assertEqual(expected, list(datasets_from_deployment(deployment)))

    def test_application_volumes(self):
        """
        ``datasets_from_deployment`` returns dataset dictionaries for the
        volumes attached to applications on all nodes.
        """
        expected_hostname = u"node1.example.com"
        expected_dataset = Dataset(dataset_id=u"jalkjlk")
        volume = AttachedVolume(
            manifestation=Manifestation(dataset=expected_dataset,
                                        primary=True),
            mountpoint=FilePath(b"/blah"))

        node = Node(
            hostname=expected_hostname,
            applications={
                Application(
                    name=u'mysql-clusterhq',
                    image=DockerImage.from_string(u"xxx")),
                Application(name=u'site-clusterhq.com',
                            image=DockerImage.from_string(u"xxx"),
                            volume=volume)},
            manifestations={expected_dataset.dataset_id:
                            volume.manifestation},
        )

        deployment = Deployment(nodes=frozenset([node]))
        expected = dict(
            dataset_id=expected_dataset.dataset_id,
            primary=expected_hostname,
            metadata=thaw(expected_dataset.metadata),
            deleted=False,
        )
        self.assertEqual(
            [expected], list(datasets_from_deployment(deployment)))

    def test_other_manifestations(self):
        """
        ``datasets_from_deployment`` returns dataset dictionaries for the
        other_manifestations on all nodes.
        """
        expected_hostname = u"node1.example.com"
        expected_dataset = Dataset(dataset_id=u"jalkjlk")
        expected_manifestation = Manifestation(dataset=expected_dataset,
                                               primary=True)
        node = Node(
            hostname=expected_hostname,
            applications=frozenset(),
            manifestations={expected_manifestation.dataset_id:
                            expected_manifestation},
        )

        deployment = Deployment(nodes=frozenset([node]))
        expected = dict(
            dataset_id=expected_dataset.dataset_id,
            primary=expected_hostname,
            metadata=thaw(expected_dataset.metadata),
            deleted=False,
        )
        self.assertEqual(
            [expected], list(datasets_from_deployment(deployment)))

    def test_primary_and_replica_manifestations(self):
        """
        ``datasets_from_deployment`` does not return replica manifestations
        on other nodes.
        """

        expected_hostname = u"node1.example.com"
        expected_dataset = Dataset(dataset_id=u"jalkjlk")
        volume = AttachedVolume(
            manifestation=Manifestation(dataset=expected_dataset,
                                        primary=True),
            mountpoint=FilePath(b"/blah"))

        node1 = Node(
            hostname=expected_hostname,
            applications=frozenset({
                Application(
                    name=u'mysql-clusterhq',
                    image=DockerImage.from_string("mysql")),
                Application(name=u'site-clusterhq.com',
                            image=DockerImage.from_string("site"),
                            volume=volume)}),
            manifestations={expected_dataset.dataset_id: volume.manifestation},
        )
        expected_manifestation = Manifestation(dataset=expected_dataset,
                                               primary=False)
        node2 = Node(
            hostname=u"node2.example.com",
            applications=frozenset(),
            manifestations={expected_manifestation.dataset_id:
                            expected_manifestation},
        )

        deployment = Deployment(nodes=frozenset([node1, node2]))
        expected = dict(
            dataset_id=expected_dataset.dataset_id,
            primary=expected_hostname,
            metadata=thaw(expected_dataset.metadata),
            deleted=False,
        )
        self.assertEqual(
            [expected], list(datasets_from_deployment(deployment)))

    def test_replica_manifestations_only(self):
        """
        ``datasets_from_deployment`` does not return datasets if there are only
        replica manifestations.
        """
        manifestation1 = Manifestation(
            dataset=Dataset(dataset_id=unicode(uuid4())),
            primary=False
        )
        manifestation2 = Manifestation(
            dataset=Dataset(dataset_id=unicode(uuid4())),
            primary=False
        )

        node1 = Node(
            hostname=u"node1.example.com",
            applications=frozenset(),
            manifestations={manifestation1.dataset_id:
                            manifestation1},
        )

        node2 = Node(
            hostname=u"node2.example.com",
            applications=frozenset(),
            manifestations={manifestation2.dataset_id:
                            manifestation2},
        )

        deployment = Deployment(nodes=frozenset([node1, node2]))

        self.assertEqual([], list(datasets_from_deployment(deployment)))

    def test_multiple_primary_manifestations(self):
        """
        ``datasets_from_deployment`` may return multiple primary datasets.
        """
        manifestation1 = Manifestation(
            dataset=Dataset(dataset_id=unicode(uuid4())),
            primary=True
        )
        manifestation2 = Manifestation(
            dataset=Dataset(dataset_id=unicode(uuid4())),
            primary=True
        )

        node1 = Node(
            hostname=u"node1.example.com",
            applications=frozenset(),
            manifestations={manifestation1.dataset_id:
                            manifestation1},
        )

        node2 = Node(
            hostname=u"node2.example.com",
            applications=frozenset(),
            manifestations={manifestation2.dataset_id:
                            manifestation2},
        )

        deployment = Deployment(nodes=frozenset([node1, node2]))
        self.assertEqual(
            set([manifestation1.dataset.dataset_id,
                 manifestation2.dataset.dataset_id]),
            set(d['dataset_id'] for d in datasets_from_deployment(deployment))
        )


class APIDatasetFromDatasetAndNodeTests(SynchronousTestCase):
    """
    Tests for ``api_dataset_from_dataset_and_node``.
    """
    def test_without_maximum_size(self):
        """
        ``maximum_size`` is omitted from the returned dict if the dataset
        maximum_size is None.
        """
        dataset = Dataset(dataset_id=unicode(uuid4()))
        expected_hostname = u'192.0.2.101'
        expected = dict(
            dataset_id=dataset.dataset_id,
            primary=expected_hostname,
            metadata={},
            deleted=False,
        )
        self.assertEqual(
            expected,
            api_dataset_from_dataset_and_node(dataset, expected_hostname)
        )

    def test_with_maximum_size(self):
        """
        ``maximum_size`` is included in the returned dict if the dataset
        maximum_size is set.
        """
        expected_size = 1024 * 1024 * 1024 * 42
        dataset = Dataset(
            dataset_id=unicode(uuid4()),
            maximum_size=expected_size,
        )
        expected_hostname = u'192.0.2.101'
        expected = dict(
            dataset_id=dataset.dataset_id,
            primary=expected_hostname,
            maximum_size=expected_size,
            metadata={},
            deleted=False,
        )
        self.assertEqual(
            expected,
            api_dataset_from_dataset_and_node(dataset, expected_hostname)
        )

    def test_deleted(self):
        """
        ``deleted`` key is set to True if the dataset is deleted.
        """
        dataset = Dataset(dataset_id=unicode(uuid4()), deleted=True)
        expected_hostname = u'192.0.2.101'
        expected = dict(
            dataset_id=dataset.dataset_id,
            primary=expected_hostname,
            metadata={},
            deleted=True,
        )
        self.assertEqual(
            expected,
            api_dataset_from_dataset_and_node(dataset, expected_hostname)
        )


class ContainerStateTestsMixin(APITestsMixin):
    """
    Tests for the containers state endpoint at ``/state/containers``.
    """
    def test_empty(self):
        """
        When the cluster state includes no containers, the endpoint
        returns an empty list.
        """
        response = []
        return self.assertResult(
            b"GET", b"/state/containers", None, OK, response
        )

    def test_one_container(self):
        """
        When the cluster state includes one container, the endpoint
        returns a single-element list containing the container.
        """
        manifestation = Manifestation(
            dataset=Dataset(dataset_id=unicode(uuid4())),
            primary=False
        )
        expected_application = Application(
            name=u"myapp", image=DockerImage.from_string(u"busybox:1.2"),
            ports=[Port(internal_port=80, external_port=8080)],
            links=[Link(alias=u"db", local_port=1234, remote_port=5678)],
            cpu_shares=512, memory_limit=1024*1024*100,
            volume=AttachedVolume(manifestation=manifestation,
                                  mountpoint=FilePath(b"/xxx/yyy")),
            restart_policy=RestartAlways(),
        )
        expected_hostname = u"192.0.2.101"
        self.cluster_state_service.apply_changes([
            NodeState(
                hostname=expected_hostname,
                applications={expected_application},
                manifestations={manifestation.dataset_id: manifestation},
            )
        ])
        expected_dict = dict(
            name=u"myapp",
            host=expected_hostname,
            image=u"busybox:1.2",
            running=True,
            restart_policy={u"name": u"always"},
            ports=[{u"internal": 80, u"external": 8080}],
            links=[{"alias": u"db", u"local_port": 1234,
                    u"remote_port": 5678}],
            cpu_shares=512, memory_limit=1024*1024*100,
            volumes=[{"dataset_id": manifestation.dataset_id,
                      "mountpoint": u"/xxx/yyy"}],
        )
        response = [expected_dict]
        return self.assertResult(
            b"GET", b"/state/containers", None, OK, response
        )

    def test_one_container_maximum_size(self):
        """
        When the cluster state includes one container that has a dataset with
        a maximum size, the endpoint returns a single-element list
        containing the container.

        This is a regression test for a bug involving incorrect output in
        this case that violated the JSON schema.
        """
        manifestation = Manifestation(
            dataset=Dataset(dataset_id=unicode(uuid4()),
                            maximum_size=1234),
            primary=False
        )
        expected_application = Application(
            name=u"myapp", image=DockerImage.from_string(u"busybox:1.2"),
            volume=AttachedVolume(manifestation=manifestation,
                                  mountpoint=FilePath(b"/xxx/yyy")),
        )
        expected_hostname = u"192.0.2.101"
        self.cluster_state_service.apply_changes([
            NodeState(
                hostname=expected_hostname,
                applications={expected_application},
                manifestations={manifestation.dataset_id: manifestation},
            )
        ])
        expected_dict = dict(
            name=u"myapp",
            host=expected_hostname,
            image=u"busybox:1.2",
            running=True,
            restart_policy={u"name": u"never"},
            volumes=[{"dataset_id": manifestation.dataset_id,
                      "mountpoint": u"/xxx/yyy"}],
        )
        response = [expected_dict]
        return self.assertResult(
            b"GET", b"/state/containers", None, OK, response
        )

    def test_one_container_not_running(self):
        """
        When the cluster state includes one container that is not running, the
        endpoint returns a single-element list containing the container
        indicating it is not running.
        """
        expected_application = Application(
            name=u"myapp", image=DockerImage.from_string(u"busybox"),
            running=False)
        expected_hostname = u"192.0.2.101"
        self.cluster_state_service.apply_changes([
            NodeState(
                hostname=expected_hostname,
                applications={expected_application},
            )
        ])
        expected_dict = dict(
            name=u"myapp",
            host=expected_hostname,
            image=u"busybox:latest",
            running=False,
            restart_policy={u"name": u"never"},
        )
        response = [expected_dict]
        return self.assertResult(
            b"GET", b"/state/containers", None, OK, response
        )

    def test_two_containers(self):
        """
        When the cluster state includes more than one container, the endpoint
        returns a list containing the containers in arbitrary order.
        """
        expected_application1 = Application(
            name=u"myapp", image=DockerImage.from_string(u"busybox"))
        expected_hostname1 = u"192.0.2.101"
        expected_application2 = Application(
            name=u"myapp2", image=DockerImage.from_string(u"busybox2"))
        expected_hostname2 = u"192.0.2.102"
        self.cluster_state_service.apply_changes([
            NodeState(
                hostname=expected_hostname1,
                applications={expected_application1},
            ),
            NodeState(
                hostname=expected_hostname2,
                applications={expected_application2},
            )
        ])
        expected_dict1 = dict(
            name=u"myapp",
            host=expected_hostname1,
            image=u"busybox:latest",
            running=True,
            restart_policy={u"name": u"never"},
        )
        expected_dict2 = dict(
            name=u"myapp2",
            host=expected_hostname2,
            image=u"busybox2:latest",
            running=True,
            restart_policy={u"name": u"never"},
        )
        response = [expected_dict1, expected_dict2]
        return self.assertResultItems(
            b"GET", b"/state/containers", None, OK, response
        )

RealTestsContainerStateAPI, MemoryTestsContainerStateAPI = (
    buildIntegrationTests(ContainerStateTestsMixin, "ContainerStateAPI",
                          _build_app))


<<<<<<< HEAD
class NodesStateTestsMixin(APITestsMixin):
    """
    Tests for the nodes state endpoint at ``/state/nodes``.
    """
    def test_empty(self):
        """
        When no nodes are known, the endpoint returns an empty list.
        """
        response = []
        return self.assertResult(
            b"GET", b"/state/nodes", None, OK, response
        )

    def test_nodes(self):
        """
        All nodes in the current cluster state are returned.
        """
        hostname1 = u"192.0.2.101"
        hostname2 = u"192.0.2.102"
        self.cluster_state_service.update_node_state(
            NodeState(hostname=hostname1))
        self.cluster_state_service.update_node_state(
            NodeState(hostname=hostname2))
        return self.assertResultItems(
            b"GET", b"/state/nodes", None, OK,
            [{u"hostname": hostname1}, {u"hostname": hostname2}],
        )


RealTestsNodesStateAPI, MemoryTestsNodesStateAPI = (
    buildIntegrationTests(NodesStateTestsMixin, "NodesStateAPI",
=======
class ConfigurationComposeTestsMixin(APITestsMixin):
    """
    Tests for the container configuration endpoint at
    ``/configuration/_compose``.
    """
    def configuration_test(self):
        """
        POSTing to ``/configuration/_compose`` in Flocker's custom
        configuration format changes the deployment configuration by
        parsing the given JSON in Flocker's custom configuration format
        and using it to replace the existing configuration.
        """
        configuration = {u"applications": COMPLEX_APPLICATION_YAML,
                         u"deployment": COMPLEX_DEPLOYMENT_YAML}
        setting = self.assertResponseCode(
            b"POST", b"/configuration/_compose", configuration, OK
        )

        def configuration_set(_):
            actual = self.persistence_service.get()
            apps = FlockerConfiguration(
                COMPLEX_APPLICATION_YAML).applications()
            expected = model_from_configuration(
                applications=apps,
                deployment_configuration=COMPLEX_DEPLOYMENT_YAML)
            self.assertEqual(actual, expected)
        setting.addCallback(configuration_set)
        return setting

    def test_flocker_configuration_format(self):
        """
        POSTing to ``/configuration/_compose`` in Flocker's custom
        configuration format changes the deployment configuration
        appropriately.
        """
        return self.configuration_test()

    def test_fig_configuration_format(self):
        """
        POSTing to ``/configuration/_compose`` in Fig/Docker Compose
        configuration format changes the deployment configuration
        appropriately.
        """
        fig_config = {
            u'wordpress': {
                u'environment': {u'WORDPRESS_ADMIN_PASSWORD': u'admin'},
                u'volumes': [u'/var/www/wordpress'],
                u'image': u'sample/wordpress',
                u'ports': [u'8080:80'],
                u'links': [u'mysql:db'],
            },
            u'mysql': {
                u'image': u'sample/mysql',
                u'ports': [u'3306:3306', u'3307:3307'],
            }
        }

        configuration = {u"applications": fig_config,
                         u"deployment": COMPLEX_DEPLOYMENT_YAML}
        setting = self.assertResponseCode(
            b"POST", b"/configuration/_compose", configuration, OK
        )

        def configuration_set(_):
            actual = self.persistence_service.get()
            apps = FigConfiguration(fig_config).applications()
            expected = model_from_configuration(
                applications=apps,
                deployment_configuration=COMPLEX_DEPLOYMENT_YAML)
            self.assertEqual(actual, expected)
        setting.addCallback(configuration_set)
        return setting

    def test_overwrite_existing(self):
        """
        Any existing configuration is wiped by ``/configuration/_compose``.
        """
        application = Application(
            name=u"myapp", image=DockerImage.from_string(u"busybox"),
            running=False)
        dataset = Dataset(dataset_id=unicode(uuid4()))
        manifestation = Manifestation(dataset=dataset, primary=True)
        expected_hostname = u"192.0.2.101"
        saved = self.persistence_service.save(Deployment(nodes=[
            Node(
                hostname=expected_hostname,
                applications={application},
                manifestations={manifestation.dataset_id: manifestation}
            )
        ]))
        saved.addCallback(lambda _: self.configuration_test())
        return saved

    def error_test(self, application_config, deployment_config,
                   message):
        """
        POSTing to ``/configuration/_compose`` in Flocker's custom
        configuration format changes returns parsing errors appropriately
        """
        configuration = {u"applications": application_config,
                         u"deployment": deployment_config}
        return self.assertResult(
            b"POST", b"/configuration/_compose", configuration, BAD_REQUEST,
            {u"description": message}
        )

    def test_bad_applications(self):
        """
        A bad applications configuration results in a useful error.
        """
        return self.error_test({u"lalala": u"lololo"}, COMPLEX_DEPLOYMENT_YAML,
                               u"Application configuration has an error. " +
                               u"Missing 'applications' key.")

    def test_bad_deployment(self):
        """
        A bad deployment configuration results in a useful error.
        """
        return self.error_test(
            COMPLEX_APPLICATION_YAML, {u"lalala": u"lololo"},
            u"Deployment configuration has an error. Missing 'nodes' key.")


RealTestsConfigurationAPI, MemoryTestsConfigurationAPI = (
    buildIntegrationTests(ConfigurationComposeTestsMixin, "ConfigurationAPI",
>>>>>>> 7aacf5bb
                          _build_app))<|MERGE_RESOLUTION|>--- conflicted
+++ resolved
@@ -3083,7 +3083,6 @@
                           _build_app))
 
 
-<<<<<<< HEAD
 class NodesStateTestsMixin(APITestsMixin):
     """
     Tests for the nodes state endpoint at ``/state/nodes``.
@@ -3103,10 +3102,9 @@
         """
         hostname1 = u"192.0.2.101"
         hostname2 = u"192.0.2.102"
-        self.cluster_state_service.update_node_state(
-            NodeState(hostname=hostname1))
-        self.cluster_state_service.update_node_state(
-            NodeState(hostname=hostname2))
+        self.cluster_state_service.apply_changes(
+            [NodeState(hostname=hostname1),
+             NodeState(hostname=hostname2)])
         return self.assertResultItems(
             b"GET", b"/state/nodes", None, OK,
             [{u"hostname": hostname1}, {u"hostname": hostname2}],
@@ -3115,7 +3113,9 @@
 
 RealTestsNodesStateAPI, MemoryTestsNodesStateAPI = (
     buildIntegrationTests(NodesStateTestsMixin, "NodesStateAPI",
-=======
+                          _build_app))
+
+
 class ConfigurationComposeTestsMixin(APITestsMixin):
     """
     Tests for the container configuration endpoint at
@@ -3241,5 +3241,4 @@
 
 RealTestsConfigurationAPI, MemoryTestsConfigurationAPI = (
     buildIntegrationTests(ConfigurationComposeTestsMixin, "ConfigurationAPI",
->>>>>>> 7aacf5bb
                           _build_app))