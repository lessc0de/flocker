# Copyright ClusterHQ Inc.  See LICENSE file for details.

"""
Tests for ``flocker.control._protocol``.
"""

from uuid import uuid4
from json import loads

from zope.interface import implementer
from zope.interface.verify import verifyObject

from characteristic import attributes, Attribute

from eliot import ActionType, start_action, MemoryLogger, Logger
from eliot.testing import (
    capture_logging, validate_logging, assertHasAction,
)

from twisted.internet.error import ConnectionDone
from twisted.test.iosim import connectedServerAndClient
from twisted.trial.unittest import SynchronousTestCase
from twisted.test.proto_helpers import StringTransport, MemoryReactor
from twisted.protocols.amp import (
    MAX_VALUE_LENGTH, IArgumentType, Command, String, ListOf, Integer,
    UnknownRemoteError, RemoteAmpError, CommandLocator, AMP, parseString,
)
from twisted.python.failure import Failure
from twisted.internet.error import ConnectionLost
from twisted.internet.endpoints import TCP4ServerEndpoint
from twisted.internet.defer import succeed
from twisted.python.filepath import FilePath
from twisted.application.internet import StreamServerEndpointService
from twisted.internet.ssl import ClientContextFactory
from twisted.internet.task import Clock

from ...testtools.amp import DelayedAMPClient, connected_amp_protocol

from .._protocol import (
    PING_INTERVAL, Big, SerializableArgument,
    VersionCommand, ClusterStatusCommand, NodeStateCommand, IConvergenceAgent,
    NoOp, AgentAMP, ControlAMPService, ControlAMP, _AgentLocator,
    ControlServiceLocator, LOG_SEND_CLUSTER_STATE, LOG_SEND_TO_AGENT,
<<<<<<< HEAD
    AGENT_CONNECTED, SetNodeEraCommand, caching_wire_encode,
=======
    AGENT_CONNECTED, CachingEncoder, _caching_encoder,
    SetNodeEraCommand, timeout_for_protocol,
>>>>>>> e9dfa673
)
from .._clusterstate import ClusterStateService
from .. import (
    Deployment, Application, DockerImage, Node, NodeState, Manifestation,
    Dataset, DeploymentState, NonManifestDatasets,
)
from .._persistence import ConfigurationPersistenceService, wire_encode
from .clusterstatetools import advance_some, advance_rest


def arbitrary_transformation(deployment):
    """
    Make some change to a deployment configuration.  Any change.

    The exact change made is unspecified but the resulting ``Deployment`` will
    be different from the given ``Deployment``.

    :param Deployment deployment: A configuration to change.

    :return: A ``Deployment`` similar but not exactly equal to the given.
    """
    return deployment.transform(
        ["nodes"],
        lambda nodes: nodes.add(Node(uuid=uuid4())),
    )


class LoopbackAMPClient(object):
    """
    Allow sending commands, in-memory, to an AMP command locator.
    """
    def __init__(self, command_locator):
        """
        :param command_locator: A ``CommandLocator`` instance that
            will handle commands sent using ``callRemote``.
        """
        self._locator = command_locator
        self.transport = StringTransportWithAbort()

    def callRemote(self, command, **kwargs):
        """
        Call the corresponding responder on the configured locator.

        @param commandType: a subclass of L{AMP_MODULE.Command}.

        @param kwargs: Keyword arguments taken by the command, a C{dict}.

        @return: A C{Deferred} that fires with the result of the responder.
        """
        # Get a Box for the supplied arguments. E.g.
        # command = ClusterStatusUpdate
        # kwargs = {"configuration": Deployment(nodes={Node(...)})}
        # The Box contains the Deployment object converted to nested dict. E.g.
        # Box({"configuration": {"$__class__$": "Deployment", ...}})
        argument_box = command.makeArguments(kwargs, self._locator)

        # Serialize the arguments to prove that we can.  For example, if an
        # argument would serialize to more than 64kB then we can't actually
        # serialize it so we want a test attempting this to fail.
        # Wire format will contain bytes. E.g.
        # b"\x12\x32configuration..."
        wire_format = argument_box.serialize()

        # Now decode the bytes back to a Box
        [decoded_argument_box] = parseString(wire_format)

        # And supply that to the responder which internally reverses
        # makeArguments -> back to kwargs
        responder = self._locator.locateResponder(command.commandName)
        d = responder(decoded_argument_box)

        def serialize_response(response_box):
            # As above, prove we can serialize the response.
            wire_format = response_box.serialize()
            [decoded_response_box] = parseString(wire_format)
            return decoded_response_box

        d.addCallback(serialize_response)
        d.addCallback(command.parseResponse, self._locator)

        def massage_error(error):
            if error.check(RemoteAmpError):
                rje = error.value
                errorType = command.reverseErrors.get(
                    rje.errorCode, UnknownRemoteError)
                return Failure(errorType(rje.description))

            # In this case the actual AMP implementation closes the connection.
            # Weakly simulate that here by failing how things fail if the
            # connection closes and commands are outstanding.  This is sort of
            # terrible behavior but oh well.  https://tm.tl/7055
            return Failure(ConnectionLost(str(error)))

        d.addErrback(massage_error)
        return d


APP1 = Application(
    name=u'myapp',
    image=DockerImage.from_string(u'postgresql'))
APP2 = Application(
    name=u'myapp2',
    image=DockerImage.from_string(u'mysql'),
    running=False)
TEST_DEPLOYMENT = Deployment(nodes=frozenset([
    Node(hostname=u'node1.example.com',
         applications=frozenset([APP1, APP2]))]))
MANIFESTATION = Manifestation(dataset=Dataset(dataset_id=unicode(uuid4())),
                              primary=True)

# 800 is arbitrarily selected.  The two interesting properties it has are:
#
#   * It is large enough that serializing the result exceeds the native AMP
#     size limit.
#   * As of September 2015 it is the target for Flocker "scaling".
#
_MANY_CONTAINERS = 800


def huge_node(node_prototype):
    """
    Return a node with many applications.

    :param node_prototype: A ``Node`` or ``NodeState`` to use as a template for
        the resulting node.

    :return: An object like ``node_prototype`` but with its applications
        replaced by a large collection of applications.
    """
    image = DockerImage.from_string(u'postgresql')
    applications = [
        Application(name=u'postgres-{}'.format(i), image=image)
        for i in range(_MANY_CONTAINERS)
    ]
    return node_prototype.set(applications=applications)


def _huge(deployment_prototype, node_prototype):
    """
    Return a deployment with many applications.

    :param deployment_prototype: A ``Deployment`` or ``DeploymentState`` to use
        as a template for the resulting deployment.
    :param node_prototype: See ``huge_node``.

    :return: An object like ``deployment_prototype`` but with a node like
        ``node_prototype`` added (or modified) so as to include a large number
        of applications.
    """
    return deployment_prototype.update_node(
        huge_node(node_prototype),
    )


def huge_deployment():
    """
    Return a configuration with many containers.

    :rtype: ``Deployment``
    """
    return _huge(Deployment(), Node(hostname=u'192.0.2.31'))


def huge_state():
    """
    Return a state with many containers.

    :rtype: ``DeploymentState``
    """
    return _huge(
        DeploymentState(),
        NodeState(hostname=u'192.0.2.31', applications=[]),
    )


# A very simple piece of node state that makes for nice-looking, easily-read
# test failures.  It arbitrarily supplies only ports because integers have a
# very simple representation.
SIMPLE_NODE_STATE = NodeState(
    hostname=u"192.0.2.17", uuid=uuid4(), applications=[],
)

NODE_STATE = NodeState(hostname=u'node1.example.com',
                       applications=[APP1, APP2],
                       devices={}, paths={},
                       manifestations={MANIFESTATION.dataset_id:
                                       MANIFESTATION})

dataset = Dataset(dataset_id=unicode(uuid4()))
NONMANIFEST = NonManifestDatasets(
    datasets={dataset.dataset_id: dataset}
)
del dataset


class BigArgumentTests(SynchronousTestCase):
    """
    Tests for ``Big``.
    """
    class CommandWithBigArgument(Command):
        arguments = [
            ("big", Big(String())),
        ]

    class CommandWithTwoBigArgument(Command):
        arguments = [
            ("big", Big(String())),
            ("large", Big(String())),
        ]

    class CommandWithBigAndRegularArgument(Command):
        arguments = [
            ("big", Big(String())),
            ("regular", String()),
        ]

    class CommandWithBigListArgument(Command):
        arguments = [
            ("big", Big(ListOf(Integer()))),
        ]

    def test_interface(self):
        """
        ``Big`` instances provide ``IArgumentType``.
        """
        big = dict(self.CommandWithBigArgument.arguments)["big"]
        self.assertTrue(verifyObject(IArgumentType, big))

    def assert_roundtrips(self, command, **kwargs):
        """
        ``kwargs`` supplied to ``command`` can be serialized and unserialized.
        """
        amp_protocol = None
        argument_box = command.makeArguments(kwargs, amp_protocol)
        [roundtripped] = parseString(argument_box.serialize())
        parsed_objects = command.parseArguments(roundtripped, amp_protocol)
        self.assertEqual(kwargs, parsed_objects)

    def test_roundtrip_non_string(self):
        """
        When ``Big`` wraps a non-string argument, it can serialize and
        unserialize it.
        """
        some_list = range(10)
        self.assert_roundtrips(self.CommandWithBigListArgument, big=some_list)

    def test_roundtrip_small(self):
        """
        ``Big`` can serialize and unserialize argmuments which are smaller then
        MAX_VALUE_LENGTH.
        """
        small_bytes = b"hello world"
        self.assert_roundtrips(self.CommandWithBigArgument, big=small_bytes)

    def test_roundtrip_medium(self):
        """
        ``Big`` can serialize and unserialize argmuments which are larger than
        MAX_VALUE_LENGTH.
        """
        medium_bytes = b"x" * (MAX_VALUE_LENGTH + 1)
        self.assert_roundtrips(self.CommandWithBigArgument, big=medium_bytes)

    def test_roundtrip_large(self):
        """
        ``Big`` can serialize and unserialize argmuments which are larger than
        MAX_VALUE_LENGTH.
        """
        big_bytes = u"\n".join(
            u"{value}".format(value=value)
            for value
            in range(MAX_VALUE_LENGTH)
        ).encode("ascii")

        self.assert_roundtrips(self.CommandWithBigArgument, big=big_bytes)

    def test_two_big_arguments(self):
        """
        AMP can serialize and unserialize a ``Command`` with multiple ``Big``
        arguments.
        """
        self.assert_roundtrips(
            self.CommandWithTwoBigArgument,
            big=b"hello world",
            large=b"goodbye world",
        )

    def test_big_and_regular_arguments(self):
        """
        AMP can serialize and unserialize a ``Command`` with a combination of
        ``Big`` and regular arguments.
        """
        self.assert_roundtrips(
            self.CommandWithBigAndRegularArgument,
            big=b"hello world",
            regular=b"goodbye world",
        )


class SerializationTests(SynchronousTestCase):
    """
    Tests for argument serialization.
    """
    def test_nodestate(self):
        """
        ``SerializableArgument`` can round-trip a ``NodeState`` instance.
        """
        argument = SerializableArgument(NodeState)
        as_bytes = argument.toString(NODE_STATE)
        deserialized = argument.fromString(as_bytes)
        self.assertEqual([bytes, NODE_STATE],
                         [type(as_bytes), deserialized])

    def test_deployment(self):
        """
        ``SerializableArgument`` can round-trip a ``Deployment`` instance.
        """
        argument = SerializableArgument(Deployment)
        as_bytes = argument.toString(TEST_DEPLOYMENT)
        deserialized = argument.fromString(as_bytes)
        self.assertEqual([bytes, TEST_DEPLOYMENT],
                         [type(as_bytes), deserialized])

    def test_nonmanifestdatasets(self):
        """
        ``SerializableArgument`` can round-trip a ``NonManifestDatasets``
        instance.
        """
        argument = SerializableArgument(NonManifestDatasets)
        as_bytes = argument.toString(NONMANIFEST)
        deserialized = argument.fromString(as_bytes)
        self.assertEqual(
            [bytes, NONMANIFEST],
            [type(as_bytes), deserialized],
        )

    def test_multiple_type_serialization(self):
        """
        ``SerializableArgument`` can be given multiple types to allow instances
        of any of those types to be serialized and deserialized.
        """
        argument = SerializableArgument(NodeState, Deployment)
        objects = [TEST_DEPLOYMENT, NODE_STATE]
        serialized = list(
            argument.toString(o)
            for o in objects
        )
        unserialized = list(
            argument.fromString(s)
            for s in serialized
        )
        self.assertEqual(objects, unserialized)

    def test_wrong_type_serialization(self):
        """
        ``SerializableArgument`` throws a ``TypeError`` if one attempts to
        serialize an object of the wrong type.
        """
        argument = SerializableArgument(Deployment)
        self.assertRaises(TypeError, argument.toString, NODE_STATE)

    def test_wrong_type_deserialization(self):
        """
        ``SerializableArgument`` throws a ``TypeError`` if one attempts to
        deserialize an object of the wrong type.
        """
        argument = SerializableArgument(Deployment)
        as_bytes = argument.toString(TEST_DEPLOYMENT)
        self.assertRaises(
            TypeError, SerializableArgument(NodeState).fromString, as_bytes)

    def test_caches(self):
        """
        Encoding results are cached.
        """
        argument = SerializableArgument(Deployment)
        # This is a fragile assertion since it assumes a particular
        # implementation of strings in Python... Some implementations may
        # choose to reuse string objects separately from our use of a
        # cache. On CPython 2.7 it fails when caching is disabled, at
        # least.
        self.assertIs(argument.toString(TEST_DEPLOYMENT),
                      argument.toString(TEST_DEPLOYMENT))


def build_control_amp_service(test, reactor=None):
    """
    Create a new ``ControlAMPService``.

    :param TestCase test: The test this service is for.

    :return ControlAMPService: Not started.
    """
    if reactor is None:
        reactor = Clock()
    cluster_state = ClusterStateService(reactor)
    cluster_state.startService()
    test.addCleanup(cluster_state.stopService)
    persistence_service = ConfigurationPersistenceService(
        reactor, FilePath(test.mktemp()))
    persistence_service.startService()
    test.addCleanup(persistence_service.stopService)
    return ControlAMPService(reactor, cluster_state, persistence_service,
                             TCP4ServerEndpoint(MemoryReactor(), 1234),
                             # Easiest TLS context factory to create:
                             ClientContextFactory())


class ControlTestCase(SynchronousTestCase):
    """
    Base TestCase for control tests that supplies a utility
    method to patch the callRemote method of the AMP protocol instance,
    discarding Eliot contexts whose context level may be unknown.
    """

    def patch_call_remote(self, capture_list, protocol):
        """
        Patch the callRemote method for this test case's protocol.

        :param capture_list: A `list` to which results will be added.

        :param protocol: Either `None` to default to self.protocol, or
            a ``ControlAMP`` instance.
        """

        def capture_call_remote(capture, *args, **kwargs):
            # Ditch the eliot context whose context level is difficult to
            # predict.
            kwargs.pop('eliot_context')
            capture.append((args, kwargs))
            return succeed(None)

        # Patching is bad.
        # https://clusterhq.atlassian.net/browse/FLOC-1603
        self.patch(
            protocol,
            "callRemote",
            lambda *args, **kwargs: capture_call_remote(
                capture_list, *args, **kwargs)
        )


class StringTransportWithAbort(StringTransport):
    """
    A ``StringTransport`` that implements ``abortConnection``.
    """
    def __init__(self, *args, **kwargs):
        self.aborted = False
        StringTransport.__init__(self, *args, **kwargs)

    def abortConnection(self):
        self.aborted = True
        self.connected = False


class ControlAMPTests(ControlTestCase):
    """
    Tests for ``ControlAMP`` and ``ControlServiceLocator``.
    """
    def setUp(self):
        self.reactor = Clock()
        self.control_amp_service = build_control_amp_service(
            self, self.reactor,
        )
        self.protocol = ControlAMP(self.reactor, self.control_amp_service)
        self.client = LoopbackAMPClient(self.protocol.locator)

    def test_connection_stays_open_on_activity(self):
        """
        The AMP connection remains open when communication is received at
        any time up to the timeout limit.
        """
        self.protocol.makeConnection(StringTransportWithAbort())
        initially_aborted = self.protocol.transport.aborted
        advance_some(self.reactor)
        self.client.callRemote(NoOp)
        self.reactor.advance(PING_INTERVAL.seconds * 1.9)
        # This NoOp will reset the timeout.
        self.client.callRemote(NoOp)
        self.reactor.advance(PING_INTERVAL.seconds * 1.9)
        later_aborted = self.protocol.transport.aborted
        self.assertEqual(
            dict(initially=initially_aborted, later=later_aborted),
            dict(initially=False, later=False)
        )

    def test_connection_closed_on_no_activity(self):
        """
        If no communication has been received for long enough that we expire
        cluster state, the silent connection is forcefully closed.
        """
        self.protocol.makeConnection(StringTransportWithAbort())
        advance_some(self.reactor)
        self.client.callRemote(NoOp)
        self.assertFalse(self.protocol.transport.aborted)
        self.reactor.advance(PING_INTERVAL.seconds * 2)
        self.assertEqual(self.protocol.transport.aborted, True)

    def test_connection_made(self):
        """
        When a connection is made the ``ControlAMP`` is added to the services
        set of connections.
        """
        marker = object()
        self.control_amp_service.connections.add(marker)
        current = self.control_amp_service.connections.copy()
        self.protocol.makeConnection(StringTransportWithAbort())
        self.assertEqual((current, self.control_amp_service.connections),
                         ({marker}, {marker, self.protocol}))

    @capture_logging(assertHasAction, AGENT_CONNECTED, succeeded=True)
    def test_connection_made_send_cluster_status(self, logger):
        """
        When a connection is made the cluster status is sent to the new client.
        """
        sent = []
        self.patch_call_remote(sent, self.protocol)
        self.control_amp_service.configuration_service.save(TEST_DEPLOYMENT)
        self.control_amp_service.cluster_state.apply_changes([NODE_STATE])

        self.protocol.makeConnection(StringTransportWithAbort())
        cluster_state = self.control_amp_service.cluster_state.as_deployment()
        self.assertEqual(
            sent[0],
            (((ClusterStatusCommand,),
              dict(configuration=TEST_DEPLOYMENT,
                   state=cluster_state))))

    def test_connection_lost(self):
        """
        When a connection is lost the ``ControlAMP`` is removed from the
        service's set of connections.
        """
        marker = object()
        self.control_amp_service.connections.add(marker)
        # Patching is bad.
        # https://clusterhq.atlassian.net/browse/FLOC-1603
        self.patch(self.protocol, "callRemote",
                   lambda *args, **kwargs: succeed(None))
        self.protocol.makeConnection(StringTransportWithAbort())
        self.protocol.connectionLost(Failure(ConnectionLost()))
        self.assertEqual(self.control_amp_service.connections, {marker})

    def test_version(self):
        """
        ``VersionCommand`` to the control service returns the current internal
        protocol version.
        """
        self.assertEqual(
            self.successResultOf(self.client.callRemote(VersionCommand)),
            {"major": 1})

    def test_nodestate_updates_node_state(self):
        """
        ``NodeStateCommand`` updates the node state.
        """
        changes = (NODE_STATE, NONMANIFEST)
        self.successResultOf(
            self.client.callRemote(NodeStateCommand,
                                   state_changes=changes,
                                   eliot_context=TEST_ACTION))
        self.assertEqual(
            DeploymentState(
                nodes={NODE_STATE},
                nonmanifest_datasets=NONMANIFEST.datasets,
            ),
            self.control_amp_service.cluster_state.as_deployment(),
        )

    def test_activity_refreshes_node_state(self):
        """
        Any time commands are dispatched by ``ControlAMP`` its activity
        timestamp is refreshed to prevent previously applied state from
        expiring.
        """
        self.protocol.makeConnection(StringTransportWithAbort())
        cluster_state = self.control_amp_service.cluster_state

        # Deliver some initial state (T1) which can be expected to be
        # preserved.
        self.successResultOf(
            self.client.callRemote(
                NodeStateCommand,
                state_changes=(SIMPLE_NODE_STATE,),
                eliot_context=TEST_ACTION,
            )
        )
        # Let a little time pass (T2) and then cause some activity.
        advance_some(self.reactor)
        self.client.callRemote(NoOp)

        # Let enough time pass (T3) to reach EXPIRATION_TIME from T1
        advance_rest(self.reactor)
        before_wipe_state = cluster_state.as_deployment()

        # Let enough time pass (T4) to reach EXPIRATION_TIME from T2
        advance_some(self.reactor)
        after_wipe_state = cluster_state.as_deployment()

        # The state from T1 should not have been wiped at T3 but it should have
        # been wiped at T4.
        self.assertEqual(
            (before_wipe_state, after_wipe_state),
            (DeploymentState(nodes={SIMPLE_NODE_STATE}), DeploymentState()),
        )

    def test_nodestate_notifies_all_connected(self):
        """
        ``NodeStateCommand`` results in all connected ``ControlAMP``
        connections getting the updated cluster state along with the
        desired configuration.
        """
        self.control_amp_service.configuration_service.save(TEST_DEPLOYMENT)

        agents = [FakeAgent(), FakeAgent()]
        clients = list(AgentAMP(Clock(), agent) for agent in agents)
        servers = list(LoopbackAMPClient(client.locator) for client in clients)

        for server in servers:
            delayed = DelayedAMPClient(server)
            self.control_amp_service.connected(delayed)
            delayed.respond()

        self.successResultOf(
            self.client.callRemote(NodeStateCommand,
                                   state_changes=(NODE_STATE,),
                                   eliot_context=TEST_ACTION))

        cluster_state = self.control_amp_service.cluster_state.as_deployment()
        expected = dict(configuration=TEST_DEPLOYMENT, state=cluster_state)
        self.assertEqual(
            [expected] * len(agents),
            list(
                dict(configuration=agent.desired, state=agent.actual)
                for agent in agents
            ),
        )

    def test_too_long_node_state(self):
        """
        AMP protocol can transmit node states with 800 applications.
        """
        node_prototype = NodeState(
            hostname=u"192.0.3.13", uuid=uuid4(), applications=[],
        )
        node = huge_node(node_prototype)
        d = self.client.callRemote(
            NodeStateCommand,
            state_changes=(node,),
            eliot_context=TEST_ACTION,
        )
        self.successResultOf(d)
        self.assertEqual(
            DeploymentState(nodes=[node]),
            self.control_amp_service.cluster_state.as_deployment(),
        )

    def test_set_node_era(self):
        """
        A ``SetNodeEraCommand`` results in the node's era being
        updated.
        """
        node_uuid = uuid4()
        era = uuid4()
        d = self.client.callRemote(SetNodeEraCommand,
                                   node_uuid=unicode(node_uuid),
                                   era=unicode(era))
        self.successResultOf(d)
        self.assertEqual(
            DeploymentState(node_uuid_to_era={node_uuid: era}),
            self.control_amp_service.cluster_state.as_deployment(),
        )


class ControlAMPServiceTests(ControlTestCase):
    """
    Unit tests for ``ControlAMPService``.
    """
    def test_start_service(self):
        """
        Starting the service listens with a factory that creates
        ``ControlAMP`` instances pointing at the service.
        """
        service = build_control_amp_service(self)
        initial = service.endpoint_service.running
        service.startService()
        control_factory = service.endpoint_service.factory.wrappedFactory
        protocol = control_factory.buildProtocol(None)
        self.assertEqual(
            (initial, service.endpoint_service.running,
             service.endpoint_service.__class__,
             protocol.__class__, protocol.control_amp_service),
            (False, True, StreamServerEndpointService, ControlAMP, service))

    def test_stop_service_endpoint(self):
        """
        Stopping the service stops listening on the endpoint.
        """
        service = build_control_amp_service(self)
        service.startService()
        service.stopService()
        self.assertEqual(service.endpoint_service.running, False)

    def test_stop_service_connections(self):
        """
        Stopping the service closes all connections.
        """
        service = build_control_amp_service(self)
        service.startService()
        connections = [ControlAMP(Clock(), service) for i in range(3)]
        initial_disconnecting = []
        for c in connections:
            c.makeConnection(StringTransportWithAbort())
            initial_disconnecting.append(c.transport.disconnecting)
        service.stopService()
        self.assertEqual(
            (initial_disconnecting,
             [c.transport.disconnecting for c in connections]),
            ([False] * 3, [True] * 3))

    def assertArgsEqual(self, expected, actual):
        """
        Utility method to assert that two sets of arguments are equal.
        This method takes two tuples that are unpacked in to a list (args)
        and a dictionary (kwargs) and performs separate comparisons of these
        between the supplied expected and actual parameters.

        :param expected: A `tuple` of the expected args and kwargs.
        :param actual: A `tuple` of the actual args and kwargs.
        """
        expected_args, expected_kwargs = expected
        actual_args, actual_kwargs = actual

        self.assertEqual(expected_args, actual_args)
        self.assertDictEqual(expected_kwargs, actual_kwargs)

    def test_configuration_change(self):
        """
        A configuration change results in connected protocols being notified
        of new cluster status.
        """
        agent = FakeAgent()
        client = AgentAMP(Clock(), agent)
        service = build_control_amp_service(self)
        service.startService()
        server = LoopbackAMPClient(client.locator)
        service.connected(server)

        service.configuration_service.save(TEST_DEPLOYMENT)

        self.assertEqual(
            dict(configuration=TEST_DEPLOYMENT, state=DeploymentState()),
            dict(configuration=agent.desired, state=agent.actual),
        )

    def test_second_configuration_change_waits_for_first_acknowledgement(self):
        """
        A second configuration change is only transmitted after acknowledgement
        of the first configuration change is received.
        """
        agent = FakeAgent()
        client = AgentAMP(Clock(), agent)
        service = build_control_amp_service(self)
        service.startService()

        # Add a second agent, to ensure that the delayed logic interacts with
        # the correct connection.
        confounding_agent = FakeAgent()
        confounding_client = AgentAMP(Clock(), confounding_agent)
        confounding_server = LoopbackAMPClient(confounding_client.locator)
        service.connected(confounding_server)

        configuration = service.configuration_service.get()
        modified_configuration = arbitrary_transformation(configuration)

        server = LoopbackAMPClient(client.locator)
        delayed_server = DelayedAMPClient(server)
        # Send first update
        service.connected(delayed_server)
        first_agent_desired = agent.desired

        # Send second update
        service.configuration_service.save(modified_configuration)
        second_agent_desired = agent.desired

        delayed_server.respond()
        third_agent_desired = agent.desired

        self.assertEqual(
            dict(
                first=configuration,
                second=configuration,
                third=modified_configuration,
            ),
            dict(
                first=first_agent_desired,
                second=second_agent_desired,
                third=third_agent_desired,
            ),
        )

    def test_second_configuration_change_suceeds_when_first_fails(self):
        """
        If the first update fails, we want to ensure that following updates
        won't get stuck waiting, and will get updated.
        """
        agent = FakeAgent()
        client = AgentAMP(Clock(), agent)
        service = build_control_amp_service(self)
        service.startService()

        # Add a second agent, to ensure that the delayed logic interacts with
        # the correct connection.
        confounding_agent = FakeAgent()
        confounding_client = AgentAMP(Clock(), confounding_agent)

        # Setup of the the server that will fail to update
        failing_server = LoopbackAMPClient(confounding_client.locator)

        def raise_unexpected_exception(self,
                                       commandType=None,
                                       *a, **kw):
            raise Exception("I'm an unexpected exception")

        # We want the update to fail in one of the connections
        self.patch(failing_server,
                   "callRemote",
                   raise_unexpected_exception
                   )
        # The connection will fail, but it shouldn't prevent following
        # commnads (from ``delayed_server``) to be properly executed
        service.connected(failing_server)

        configuration = service.configuration_service.get()
        modified_configuration = arbitrary_transformation(configuration)

        server = LoopbackAMPClient(client.locator)
        delayed_server = DelayedAMPClient(server)
        # Send first update
        service.connected(delayed_server)

        # Send second update
        service.configuration_service.save(modified_configuration)
        second_agent_desired = agent.desired

        delayed_server.respond()
        third_agent_desired = agent.desired

        # Now we verify that the updates following the failure
        # actually worked as we expect
        self.assertEqual(
            dict(
                first=configuration,
                second=modified_configuration,
            ),
            dict(
                # The update will fail, so we don't expect the config to change
                first=second_agent_desired,
                second=third_agent_desired,
            ),
        )

    def test_third_configuration_change_supercedes_second(self):
        """
        A third configuration change completely replaces a second configuration
        change if the first configuration change has not yet been acknowledged.
        """
        agent = FakeAgent()
        client = AgentAMP(Clock(), agent)
        service = build_control_amp_service(self)
        service.startService()

        # Add a second agent, to ensure that the delayed logic interacts with
        # the correct connection.
        confounding_agent = FakeAgent()
        confounding_client = AgentAMP(Clock(), confounding_agent)
        confounding_server = LoopbackAMPClient(confounding_client.locator)
        service.connected(confounding_server)

        configuration = service.configuration_service.get()
        modified_configuration = arbitrary_transformation(configuration)
        more_modified_configuration = arbitrary_transformation(
            modified_configuration
        )

        server = LoopbackAMPClient(client.locator)
        delayed_server = DelayedAMPClient(server)
        # Send first update
        service.connected(delayed_server)
        # Send second update
        service.configuration_service.save(modified_configuration)
        # Send third update
        service.configuration_service.save(more_modified_configuration)

        first_agent_desired = agent.desired
        delayed_server.respond()
        second_agent_desired = agent.desired
        delayed_server.respond()
        third_agent_desired = agent.desired

        # Only two calls should be required because only two states should be
        # sent.  The intermediate state should never get sent.
        self.assertRaises(IndexError, delayed_server.respond)

        self.assertEqual(
            [configuration,
             more_modified_configuration,
             more_modified_configuration],
            [first_agent_desired,
             second_agent_desired,
             third_agent_desired],
        )


@implementer(IConvergenceAgent)
@attributes([Attribute("is_connected", default_value=False),
             Attribute("is_disconnected", default_value=False),
             Attribute("desired", default_value=None),
             Attribute("actual", default_value=None),
             Attribute("client", default_value=None)])
class FakeAgent(object):
    """
    Fake agent for testing.
    """
    logger = Logger()

    def connected(self, client):
        self.is_connected = True
        self.client = client

    def disconnected(self):
        self.is_disconnected = True
        self.client = None

    def cluster_updated(self, configuration, cluster_state):
        self.desired = configuration
        self.actual = cluster_state


TEST_ACTION = start_action(MemoryLogger(), 'test:action')


class AgentClientTests(SynchronousTestCase):
    """
    Tests for ``AgentAMP``.
    """
    def setUp(self):
        self.agent = FakeAgent()
        self.reactor = Clock()
        self.client = AgentAMP(self.reactor, self.agent)
        self.client.makeConnection(StringTransportWithAbort())
        # The server needs to send commands to the client, so it acts as
        # an AMP client in that regard. Due to https://tm.tl/7761 we need
        # to access the passed in locator directly.
        self.server = LoopbackAMPClient(self.client.locator)

    def test_connection_stays_open_on_activity(self):
        """
        The AMP connection remains open when communication is received at
        any time up to the timeout limit.
        """
        advance_some(self.reactor)
        self.server.callRemote(NoOp)
        self.reactor.advance(PING_INTERVAL.seconds * 1.9)
        # This NoOp will reset the timeout.
        self.server.callRemote(NoOp)
        self.reactor.advance(PING_INTERVAL.seconds * 1.9)
        self.assertEqual(self.client.transport.aborted, False)

    def test_connection_closed_on_no_activity(self):
        """
        If no communication has been received for long enough that we expire
        cluster state, the silent connection is forcefully closed.
        """
        advance_some(self.reactor)
        self.server.callRemote(NoOp)
        self.reactor.advance(PING_INTERVAL.seconds * 2)
        self.assertEqual(self.client.transport.aborted, True)

    def test_initially_not_connected(self):
        """
        The agent does not get told a connection was made or lost before it's
        actually happened.
        """
        self.agent = FakeAgent()
        self.reactor = Clock()
        self.client = AgentAMP(self.reactor, self.agent)
        self.assertEqual(self.agent, FakeAgent(is_connected=False,
                                               is_disconnected=False))

    def test_connection_made(self):
        """
        Connection made events are passed on to the agent.
        """
        self.assertEqual(self.agent, FakeAgent(is_connected=True,
                                               client=self.client))

    def test_connection_lost(self):
        """
        Connection lost events are passed on to the agent.
        """
        self.client.connectionLost(Failure(ConnectionLost()))
        self.assertEqual(self.agent, FakeAgent(is_connected=True,
                                               is_disconnected=True))

    def test_too_long_configuration(self):
        """
        AMP protocol can transmit configurations with 800 applications.
        """
        actual = DeploymentState(nodes=[])
        configuration = huge_deployment()
        d = self.server.callRemote(
            ClusterStatusCommand,
            configuration=configuration,
            state=actual,
            eliot_context=TEST_ACTION
        )

        self.successResultOf(d)
        self.assertEqual(configuration, self.agent.desired)

    def test_too_long_state(self):
        """
        AMP protocol can transmit states with 800 applications.
        """
        state = huge_state()
        d = self.server.callRemote(
            ClusterStatusCommand,
            configuration=Deployment(),
            state=state,
            eliot_context=TEST_ACTION,
        )
        self.successResultOf(d)
        self.assertEqual(state, self.agent.actual)

    def test_cluster_updated(self):
        """
        ``ClusterStatusCommand`` sent to the ``AgentClient`` result in agent
        having cluster state updated.
        """
        actual = DeploymentState(nodes=[])
        d = self.server.callRemote(
            ClusterStatusCommand,
            configuration=TEST_DEPLOYMENT,
            state=actual,
            eliot_context=TEST_ACTION
        )

        self.successResultOf(d)
        self.assertEqual(self.agent, FakeAgent(is_connected=True,
                                               client=self.client,
                                               desired=TEST_DEPLOYMENT,
                                               actual=actual))


def iconvergence_agent_tests_factory(fixture):
    """
    Create tests that verify basic ``IConvergenceAgent`` compliance.

    :param fixture: Callable that takes ``SynchronousTestCase`` instance
        and returns a ``IConvergenceAgent`` provider.

    :return: ``SynchronousTestCase`` subclass.
    """
    class IConvergenceAgentTests(SynchronousTestCase):
        """
        Tests for ``IConvergenceAgent``.
        """
        def test_connected(self):
            """
            ``IConvergenceAgent.connected()`` takes an AMP instance.
            """
            agent = fixture(self)
            agent.connected(connected_amp_protocol())

        def test_disconnected(self):
            """
            ``IConvergenceAgent.disconnected()`` can be called after
            ``IConvergenceAgent.connected()``.
            """
            agent = fixture(self)
            agent.connected(connected_amp_protocol())
            agent.disconnected()

        def test_reconnected(self):
            """
            ``IConvergenceAgent.connected()`` can be called after
            ``IConvergenceAgent.disconnected()``.
            """
            agent = fixture(self)
            agent.connected(connected_amp_protocol())
            agent.disconnected()
            agent.connected(connected_amp_protocol())

        def test_cluster_updated(self):
            """
            ``IConvergenceAgent.cluster_updated()`` takes two ``Deployment``
            instances.
            """
            agent = fixture(self)
            agent.connected(connected_amp_protocol())
            agent.cluster_updated(
                Deployment(nodes=frozenset()), DeploymentState(nodes=[]))

        def test_interface(self):
            """
            The object provides ``IConvergenceAgent``.
            """
            agent = fixture(self)
            self.assertTrue(verifyObject(IConvergenceAgent, agent))

    return IConvergenceAgentTests


class FakeAgentInterfaceTests(iconvergence_agent_tests_factory(
        lambda test: FakeAgent())):
    """
    ``IConvergenceAgent`` tests for ``FakeAgent``.
    """

SEND_REQUEST = ActionType(
    u'test:send_request',
    [],
    [],
    u'client makes request to server.'
)

HANDLE_REQUEST = ActionType(
    u'test:handle_request',
    [],
    [],
    u'server receives request from client.'
)


class ClusterStatusCommandTests(SynchronousTestCase):
    """
    Tests for ``ClusterStatusCommand``.
    """
    def test_command_arguments(self):
        """
        ClusterStatusCommand requires the following arguments.
        """
        self.assertItemsEqual(
            ['configuration', 'state', 'eliot_context'],
            (v[0] for v in ClusterStatusCommand.arguments))


class AgentLocatorTests(SynchronousTestCase):
    """
    Tests for ``_AgentLocator``.
    """
    @validate_logging(None)
    def test_logger(self, logger):
        """
        ``_AgentLocator.logger`` is a property that returns the ``logger``
        attribute of the ``Agent`` supplied to its initialiser.
        """
        fake_agent = FakeAgent()
        self.patch(fake_agent, 'logger', logger)
        reactor = Clock()
        protocol = AgentAMP(reactor, fake_agent)
        locator = _AgentLocator(
            agent=fake_agent, timeout=timeout_for_protocol(reactor, protocol))
        self.assertIs(logger, locator.logger)


class ControlServiceLocatorTests(SynchronousTestCase):
    """
    Tests for ``ControlServiceLocator``.
    """
    @validate_logging(None)
    def test_logger(self, logger):
        """
        ``ControlServiceLocator.logger`` is a property that returns the
        ``logger`` attribute of the ``ControlAMPService`` supplied to its
        initialiser.
        """
        fake_control_amp_service = build_control_amp_service(self)
        self.patch(fake_control_amp_service, 'logger', logger)
        reactor = Clock()
        protocol = ControlAMP(reactor, fake_control_amp_service)
        locator = ControlServiceLocator(
            reactor=reactor,
            control_amp_service=fake_control_amp_service,
            timeout=timeout_for_protocol(reactor, protocol)
        )
        self.assertIs(logger, locator.logger)


class SendStateToConnectionsTests(SynchronousTestCase):
    """
    Tests for ``ControlAMPService._send_state_to_connections``.
    """
    @capture_logging(None)
    def test_logging(self, logger):
        """
        ``_send_state_to_connections`` logs a single LOG_SEND_CLUSTER_STATE
        action and a LOG_SEND_TO_AGENT action for the remote calls to each of
        its connections.
        """
        control_amp_service = build_control_amp_service(self)

        agent = FakeAgent()
        client = AgentAMP(Clock(), agent)
        server = LoopbackAMPClient(client.locator)

        control_amp_service.connected(server)
        control_amp_service._send_state_to_connections(connections=[server])

        assertHasAction(
            self,
            logger,
            LOG_SEND_CLUSTER_STATE,
            succeeded=True,
            endFields={
                "configuration": (
                    control_amp_service.configuration_service.get()
                ),
                "state": control_amp_service.cluster_state.as_deployment()
            }
        )

        assertHasAction(
            self,
            logger,
            LOG_SEND_TO_AGENT,
            succeeded=True,
            startFields={"agent": server},
        )


class _NoOpCounter(CommandLocator):
    noops = 0

    @NoOp.responder
    def noop(self):
        self.noops += 1
        return {}


class PingTestsMixin(object):
    """
    Mixin for ``TestCase`` defining tests for an ``AMP`` protocol that
    periodically sends no-op ping messages.
    """
    def test_periodic_noops(self):
        """
        When connected, the protocol sends ``NoOp`` commands at a fixed
        interval.
        """
        expected_pings = 3
        reactor = Clock()
        locator = _NoOpCounter()
        peer = AMP(locator=locator)
        protocol = self.build_protocol(reactor)
        pump = connectedServerAndClient(lambda: protocol, lambda: peer)[2]
        for i in range(expected_pings):
            reactor.advance(PING_INTERVAL.total_seconds())
            peer.callRemote(NoOp)  # Keep the other side alive past its timeout
            pump.flush()
        self.assertEqual(locator.noops, expected_pings)

    def test_stop_pinging_on_connection_lost(self):
        """
        When the protocol loses its connection, it stops trying to send
        ``NoOp`` commands.
        """
        reactor = Clock()
        protocol = self.build_protocol(reactor)
        transport = StringTransportWithAbort()
        protocol.makeConnection(transport)
        transport.clear()
        protocol.connectionLost(Failure(ConnectionDone("test, simulated")))
        reactor.advance(PING_INTERVAL.total_seconds())
        self.assertEqual(b"", transport.value())


class ControlAMPPingTests(SynchronousTestCase, PingTestsMixin):
    """
    Tests for pinging done by ``ControlAMP``.
    """
    def build_protocol(self, reactor):
        control_amp_service = build_control_amp_service(
            self, reactor,
        )
        return ControlAMP(reactor, control_amp_service)


class AgentAMPPingTests(SynchronousTestCase, PingTestsMixin):
    """
    Tests for pinging done by ``AgentAMP``.
    """
    def build_protocol(self, reactor):
        return AgentAMP(reactor, FakeAgent())


class CachingWireEncodeTests(SynchronousTestCase):
    """
    Tests for ``caching_wire_encode``.
    """
    def test_encodes(self):
        """
        ``CachingEncoder.encode`` returns result of ``wire_encode`` for given
        object.
        """
        self.assertEqual(
            [loads(caching_wire_encode(TEST_DEPLOYMENT)),
             loads(caching_wire_encode(NODE_STATE))],
            [loads(wire_encode(TEST_DEPLOYMENT)),
             loads(wire_encode(NODE_STATE))])

    def test_caches(self):
        """
        ``CachingEncoder.encode`` caches the result of ``wire_encode`` for a
        particular object if used in context of ``cache()``.
        """
        # Warm up cache:
        result1 = caching_wire_encode(TEST_DEPLOYMENT)
        result2 = caching_wire_encode(NODE_STATE)

        self.assertEqual(
            [loads(result1) == loads(wire_encode(TEST_DEPLOYMENT)),
             loads(result2) == loads(wire_encode(NODE_STATE)),
             caching_wire_encode(TEST_DEPLOYMENT) is result1,
             caching_wire_encode(NODE_STATE) is result2],
            [True, True, True, True])<|MERGE_RESOLUTION|>--- conflicted
+++ resolved
@@ -41,12 +41,8 @@
     VersionCommand, ClusterStatusCommand, NodeStateCommand, IConvergenceAgent,
     NoOp, AgentAMP, ControlAMPService, ControlAMP, _AgentLocator,
     ControlServiceLocator, LOG_SEND_CLUSTER_STATE, LOG_SEND_TO_AGENT,
-<<<<<<< HEAD
-    AGENT_CONNECTED, SetNodeEraCommand, caching_wire_encode,
-=======
-    AGENT_CONNECTED, CachingEncoder, _caching_encoder,
-    SetNodeEraCommand, timeout_for_protocol,
->>>>>>> e9dfa673
+    AGENT_CONNECTED, caching_wire_encode, SetNodeEraCommand,
+    timeout_for_protocol,
 )
 from .._clusterstate import ClusterStateService
 from .. import (
