# Copyright Hybrid Logic Ltd.  See LICENSE file for details.

from ._model import (
    Run, run, run_from_args,
    Sudo, sudo, sudo_from_args,
    Put, put,
    Comment, comment,
    RunRemotely, run_remotely,
    perform_comment, perform_put, perform_sudo
)

__all__ = [
    "Run", "run", "run_from_args",
    "Sudo", "sudo", "sudo_from_args",
    "Put", "put",
    "Comment", "comment",
    "RunRemotely", "run_remotely",
<<<<<<< HEAD
    "perform_comment", "perform_put", "perform_sudo",
]
=======
]

try:
    # for admin.packaging usage
    from ._keys import (
        ensure_agent_has_ssh_key,
        AgentNotFound, KeyNotFound
    )

    __all__ += [
        "ensure_agent_has_ssh_key",
        "AgentNotFound", "KeyNotFound"
    ]
except ImportError:
    pass
>>>>>>> 34285769
<|MERGE_RESOLUTION|>--- conflicted
+++ resolved
@@ -15,10 +15,7 @@
     "Put", "put",
     "Comment", "comment",
     "RunRemotely", "run_remotely",
-<<<<<<< HEAD
     "perform_comment", "perform_put", "perform_sudo",
-]
-=======
 ]
 
 try:
@@ -33,5 +30,4 @@
         "AgentNotFound", "KeyNotFound"
     ]
 except ImportError:
-    pass
->>>>>>> 34285769
+    pass