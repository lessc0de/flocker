--- conflicted
+++ resolved
@@ -865,15 +865,8 @@
                     """\
                     [Service]
                     ExecStart=
-<<<<<<< HEAD
-                    ExecStart=/usr/bin/dockerd \
-                        -H unix:///var/run/docker.sock \
-                        {}
-                    """.format(docker_tls_options))),
-=======
                     ExecStart=/usr/bin/dockerd {} {}
                     """.format(unixsock_opt, docker_tls_options))),
->>>>>>> 10d54868
             run_from_args(["systemctl", "enable", "docker.service"]),
         ])
     elif is_ubuntu(distribution):
