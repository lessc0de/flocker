--- conflicted
+++ resolved
@@ -27,21 +27,12 @@
         release.
         """
         distribution = 'fedora-20'
-<<<<<<< HEAD
         commands = task_install_flocker_yum(distribution=distribution)
-        self.assertEqual(commands, [
-            Run(command="yum install -y %s" % ZFS_REPO[distribution]),
-            Run(command="yum install -y %s" % CLUSTERHQ_REPO[distribution]),
-            Run(command="yum install -y clusterhq-flocker-node")
-        ])
-=======
-        commands = task_install_flocker(distribution=distribution)
         self.assertEqual(commands, sequence([
             run(command="yum install -y %s" % ZFS_REPO[distribution]),
             run(command="yum install -y %s" % CLUSTERHQ_REPO[distribution]),
             run(command="yum install -y clusterhq-flocker-node")
         ]))
->>>>>>> a97d532f
 
     def test_with_version(self):
         """
@@ -63,8 +54,8 @@
     def test_with_branch(self):
         """
         With a ``PackageSource`` containing just a branch,
-        ``task_install_flocker_yum`` installs the latest build of the branch from
-        our build server.
+        ``task_install_flocker_yum`` installs the latest build of the
+        branch from our build server.
         """
         distribution = 'fedora-20'
         source = PackageSource(branch="branch")
