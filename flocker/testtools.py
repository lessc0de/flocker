--- conflicted
+++ resolved
@@ -4,26 +4,19 @@
 
 from __future__ import absolute_import
 
-<<<<<<< HEAD
 import gc
 import os
-from collections import namedtuple
-from contextlib import contextmanager
-=======
 import io
 import sys
 from collections import namedtuple
+from contextlib import contextmanager
 from random import random
->>>>>>> c42a7778
 
 from zope.interface import implementer
 from zope.interface.verify import verifyClass
 
 from twisted.internet.interfaces import IProcessTransport, IReactorProcess
-<<<<<<< HEAD
-from twisted.internet.task import Clock
 from twisted.python.filepath import FilePath
-=======
 from twisted.internet.task import Clock, deferLater
 from twisted.internet.defer import maybeDeferred
 from twisted.internet import reactor
@@ -31,7 +24,6 @@
 from . import __version__
 from .common.script import (
     FlockerScriptRunner, ICommandLineScript)
->>>>>>> c42a7778
 
 
 @implementer(IProcessTransport)
@@ -99,7 +91,6 @@
 verifyClass(IReactorProcess, FakeProcessReactor)
 
 
-<<<<<<< HEAD
 @contextmanager
 def assertNoFDsLeaked(test_case):
     """Context manager that asserts no file descriptors are leaked.
@@ -120,7 +111,8 @@
         yield
     finally:
         test_case.assertEqual(process_fds(), fds)
-=======
+
+
 def loop_until(arg, predicate):
     """Call predicate every 0.1 seconds, until it returns ``True``.
 
@@ -312,5 +304,4 @@
         """
         options = self.options()
         options.parseOptions(['-v', '--verbose'])
-        self.assertEqual(2, options['verbosity'])
->>>>>>> c42a7778
+        self.assertEqual(2, options['verbosity'])