--- conflicted
+++ resolved
@@ -117,51 +117,19 @@
             }
         }
 
-<<<<<<< HEAD
         # Do the first deployment
         flocker_deploy(self, config_deployment_1, config_application_1)
-=======
-            def got_state(result):
-                cluster, state = result
-                state[MONGO_APPLICATION].pop("running")
-                self.assertEqual(
-                    container_configuration_response(application, node_1),
-                    state[MONGO_APPLICATION]
-                )
->>>>>>> 072a9d6f
 
         # Wait for the agent on node1 to create a container with the expected
         # properties.
         waiting_for_container_1 = cluster.wait_for_container(expected_container_1)
 
-<<<<<<< HEAD
         def got_container_1(result):
             cluster, actual_container = result
             self.assertTrue(actual_container['running'])
             # Do the second deployment
             flocker_deploy(self, config_deployment_2, config_application_2)
             return cluster.wait_for_container(expected_container_2)
-=======
-                flocker_deploy(self, config_deployment, config_application)
-                d = get_node_state(cluster, node_2)
-
-                def got_state2(result):
-                    _, state = result
-                    state[MONGO_APPLICATION].pop("running")
-                    application = mongo_application(int(SIZE_100_MB))
-
-                    # now we verify that the second deployment has moved the
-                    # app and flocker-reportstate on the new host gives the
-                    # expected maximum size for the deployed app's volume
-                    self.assertEqual(
-                        container_configuration_response(application, node_2),
-                        state[MONGO_APPLICATION]
-                    )
-                d.addCallback(got_state2)
-                return d
-            d.addCallback(got_state)
-            return d
->>>>>>> 072a9d6f
 
         waiting_for_container_2 = waiting_for_container_1.addCallback(got_container_1)
 
