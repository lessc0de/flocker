--- conflicted
+++ resolved
@@ -223,11 +223,7 @@
     },
     'node': {
         'fedora': (
-<<<<<<< HEAD
-            FedoraDockerDependency(package='docker-io'),
-=======
             DockerDependency(package='docker-io'),
->>>>>>> 10366cf0
             Dependency(package='/usr/sbin/iptables'),
             Dependency(package='openssh-clients'),
         ),
