# Copyright Hybrid Logic Ltd.  See LICENSE file for details.
"""
Run the acceptance tests.
"""

import sys
import os
import yaml
from tempfile import mkdtemp

from zope.interface import Interface, implementer
from characteristic import attributes
from eliot import add_destination
from twisted.internet.error import ProcessTerminated
from twisted.python.usage import Options, UsageError
from twisted.python.filepath import FilePath
from twisted.internet.defer import inlineCallbacks, returnValue

from admin.vagrant import vagrant_version
from flocker.common.version import make_rpm_version
from flocker.provision import PackageSource, Variants, CLOUD_PROVIDERS
import flocker
from flocker.provision._ssh import (
    run_remotely)
from flocker.provision._install import (
    task_pull_docker_images,
    configure_cluster,
    configure_zfs,
)
from flocker.provision._libcloud import INode
from flocker.provision._ca import Certificates
from effect import parallel
from effect.twisted import perform
from flocker.provision._ssh._conch import make_dispatcher
from flocker.acceptance.testtools import VolumeBackend

from .runner import run


def extend_environ(**kwargs):
    """
    Return a copy of ``os.environ`` with some additional environment variables
        added.

    :param **kwargs: The enviroment variables to add.
    :return dict: The new environment.
    """
    env = os.environ.copy()
    env.update(kwargs)
    return env


def remove_known_host(reactor, hostname):
    """
    Remove all keys belonging to hostname from a known_hosts file.

    :param reactor: Reactor to use.
    :param bytes hostname: Remove all keys belonging to this hostname from
        known_hosts.
    """
    return run(reactor, ['ssh-keygen', '-R', hostname])


def run_tests(reactor, nodes, control_node, agent_nodes, volume_backend,
              trial_args, certificates_path):
    """
    Run the acceptance tests.

    :param list nodes: The list of INode nodes to run the acceptance
        tests against.
    :param INode control_node: The control node to run API acceptance
        tests against.
    :param list agent_nodes: The list of INode nodes running flocker
        agent, to run API acceptance tests against.
    :param VolumeBackend volume_backend: The volume backend the nodes are
        configured with.
    :param list trial_args: Arguments to pass to trial. If not
        provided, defaults to ``['flocker.acceptance']``.
    :param FilePath certificates_path: Directory where certificates can be
        found; specifically the directory used by ``Certificates``.

    :return int: The exit-code of trial.
    """
    if not trial_args:
        trial_args = ['--rterrors', 'flocker.acceptance']

    def check_result(f):
        f.trap(ProcessTerminated)
        if f.value.exitCode is not None:
            return f.value.exitCode
        else:
            return f

    return run(
        reactor,
        ['trial'] + list(trial_args),
        env=extend_environ(
            FLOCKER_ACCEPTANCE_NODES=':'.join(node.address for node in nodes),
            FLOCKER_ACCEPTANCE_CONTROL_NODE=control_node.address,
            FLOCKER_ACCEPTANCE_AGENT_NODES=':'.join(
                node.address for node in agent_nodes),
            FLOCKER_ACCEPTANCE_API_CERTIFICATES_PATH=certificates_path.path,
            FLOCKER_ACCEPTANCE_VOLUME_BACKEND=volume_backend.name,
        )).addCallbacks(
            callback=lambda _: 0,
            errback=check_result,
            )


class INodeRunner(Interface):
    """
    Interface for starting and stopping nodes for acceptance testing.
    """

    def start_nodes(reactor):
        """
        Start nodes for running acceptance tests.

        :param reactor: Reactor to use.
        :return Deferred: Deferred which fires with a list of nodes to run
            tests against.
        """

    def stop_nodes(reactor):
        """
        Stop the nodes started by `start_nodes`.

        :param reactor: Reactor to use.
        :return Deferred: Deferred which fires when the nodes have been
            stopped.
        """


RUNNER_ATTRIBUTES = [
    'distribution', 'top_level', 'config', 'package_source', 'variants'
]


@implementer(INode)
@attributes(['address', 'distribution'], apply_immutable=True)
class VagrantNode(object):
    """
    Node run using VagrantRunner
    """


@implementer(INodeRunner)
@attributes(RUNNER_ATTRIBUTES, apply_immutable=True)
class VagrantRunner(object):
    """
    Start and stop vagrant nodes for acceptance testing.

    :cvar list NODE_ADDRESSES: List of address of vagrant nodes created.
    """
    # TODO: This should acquire the vagrant image automatically,
    # rather than assuming it is available.
    # https://clusterhq.atlassian.net/browse/FLOC-1163

    NODE_ADDRESSES = ["172.16.255.240", "172.16.255.241"]

    def __init__(self):
        self.vagrant_path = self.top_level.descendant([
            'admin', 'vagrant-acceptance-targets', self.distribution,
        ])
        if not self.vagrant_path.exists():
            raise UsageError("Distribution not found: %s."
                             % (self.distribution,))

        if self.variants:
            raise UsageError("Variants unsupported on vagrant.")

    @inlineCallbacks
    def start_nodes(self, reactor):
        # Destroy the box to begin, so that we are guaranteed
        # a clean build.
        yield run(
            reactor,
            ['vagrant', 'destroy', '-f'],
            path=self.vagrant_path.path)

        if self.package_source.version:
            env = extend_environ(
                FLOCKER_BOX_VERSION=vagrant_version(
                    self.package_source.version))
        else:
            env = os.environ
        # Boot the VMs
        yield run(
            reactor,
            ['vagrant', 'up'],
            path=self.vagrant_path.path,
            env=env)

        for node in self.NODE_ADDRESSES:
            yield remove_known_host(reactor, node)
        returnValue([
            VagrantNode(address=address, distribution=self.distribution)
            for address in self.NODE_ADDRESSES
            ])

    def stop_nodes(self, reactor):
        return run(
            reactor,
            ['vagrant', 'destroy', '-f'],
            path=self.vagrant_path.path)


@attributes(RUNNER_ATTRIBUTES + [
    'provisioner',
    'volume_backend',
], apply_immutable=True)
class LibcloudRunner(object):
    """
    Start and stop cloud nodes for acceptance testing.

    :ivar LibcloudProvioner provisioner: The provisioner to use to create the
        nodes.
    :ivar VolumeBackend volume_backend: The volume backend the nodes are
        configured with.
    """
    def __init__(self):
        self.nodes = []

        self.metadata = self.config.get('metadata', {})
        try:
            creator = self.metadata['creator']
        except KeyError:
            raise UsageError("Must specify creator metadata.")

        if not creator.isalnum():
            raise UsageError(
                "Creator must be alphanumeric. Found {!r}".format(creator)
            )
        self.creator = creator

    @inlineCallbacks
    def start_nodes(self, reactor):
        """
        Provision cloud nodes for acceptance tests.

        :return list: List of addresses of nodes to connect to, for acceptance
            tests.
        """
        metadata = {
            'purpose': 'acceptance-testing',
            'distribution': self.distribution,
        }
        metadata.update(self.metadata)

        for index in range(2):
            name = "acceptance-test-%s-%d" % (self.creator, index)
            try:
                print "Creating node %d: %s" % (index, name)
                node = self.provisioner.create_node(
                    name=name,
                    distribution=self.distribution,
                    metadata=metadata,
                )
            except:
                print "Error creating node %d: %s" % (index, name)
                print "It may have leaked into the cloud."
                raise

            yield remove_known_host(reactor, node.address)
            self.nodes.append(node)
            del node

        commands = parallel([
            node.provision(package_source=self.package_source,
                           variants=self.variants)
            for node in self.nodes
        ])
        if self.volume_backend == VolumeBackend.zfs:
            zfs_commands = parallel([
                configure_zfs(node, variants=self.variants)
                for node in self.nodes
            ])
            commands = commands.on(success=lambda _: zfs_commands)
        yield perform(make_dispatcher(reactor), commands)

        returnValue(self.nodes)

    def stop_nodes(self, reactor):
        """
        Deprovision the nodes provisioned by ``start_nodes``.
        """
        for node in self.nodes:
            try:
                print "Destroying %s" % (node.name,)
                node.destroy()
            except Exception as e:
                print "Failed to destroy %s: %s" % (node.name, e)


DISTRIBUTIONS = ('centos-7', 'fedora-20', 'ubuntu-14.04')
PROVIDERS = tuple(sorted(['vagrant'] + CLOUD_PROVIDERS.keys()))


class RunOptions(Options):
    description = "Run the acceptance tests."

    optParameters = [
        ['distribution', None, None,
         'The target distribution. '
         'One of {}.'.format(', '.join(DISTRIBUTIONS))],
        ['provider', None, 'vagrant',
         'The target provider to test against. '
         'One of {}.'.format(', '.join(PROVIDERS))],
        ['config-file', None, None,
         'Configuration for providers.'],
        ['branch', None, None, 'Branch to grab packages from'],
        ['flocker-version', None, flocker.__version__,
         'Version of flocker to install'],
        ['flocker-version', None, flocker.__version__,
         'Version of flocker to install'],
        ['build-server', None, 'http://build.clusterhq.com/',
         'Base URL of build server for package downloads'],
    ]

    optFlags = [
        ["keep", "k", "Keep VMs around, if the tests fail."],
    ]

    synopsis = ('Usage: run-acceptance-tests --distribution <distribution> '
                '[--provider <provider>] [<test-cases>]')

    def __init__(self, top_level):
        """
        :param FilePath top_level: The top-level of the flocker repository.
        """
        Options.__init__(self)
        self.top_level = top_level
        self['variants'] = []
        self['volume-backend'] = VolumeBackend.zfs

    def opt_variant(self, arg):
        """
        Specify a variant of the provisioning to run.

        Supported variants: distro-testing, docker-head, zfs-testing.
        """
        self['variants'].append(Variants.lookupByValue(arg))

    def parseArgs(self, *trial_args):
        self['trial-args'] = trial_args

    def postOptions(self):
        if self['distribution'] is None:
            raise UsageError("Distribution required.")

        if self['config-file'] is not None:
            config_file = FilePath(self['config-file'])
            self['config'] = yaml.safe_load(config_file.getContent())
        else:
            self['config'] = {}

        if self['flocker-version']:
            rpm_version = make_rpm_version(self['flocker-version'])
            os_version = "%s-%s" % (rpm_version.version, rpm_version.release)
            if os_version.endswith('.dirty'):
                os_version = os_version[:-len('.dirty')]
        else:
            os_version = None

        package_source = PackageSource(
            version=self['flocker-version'],
            os_version=os_version,
            branch=self['branch'],
            build_server=self['build-server'],
        )

        if self['provider'] not in PROVIDERS:
            raise UsageError(
                "Provider %r not supported. Available providers: %s"
                % (self['provider'], ', '.join(PROVIDERS)))

        if self['provider'] in CLOUD_PROVIDERS:
            # Configuration must include credentials etc for cloud providers.
            try:
                provider_config = self['config'][self['provider']]
            except KeyError:
                raise UsageError(
                    "Configuration file must include a "
                    "{!r} config stanza.".format(self['provider'])
                )

            provisioner = CLOUD_PROVIDERS[self['provider']](**provider_config)

            self.runner = LibcloudRunner(
                config=self['config'],
                top_level=self.top_level,
                distribution=self['distribution'],
                package_source=package_source,
                provisioner=provisioner,
                volume_backend=self['volume-backend'],
                variants=self['variants'],
            )
        else:
            self.runner = VagrantRunner(
                config=self['config'],
                top_level=self.top_level,
                distribution=self['distribution'],
                package_source=package_source,
                variants=self['variants'],
            )

MESSAGE_FORMATS = {
    "flocker.provision.ssh:run":
        "[%(username)s@%(address)s]: Running %(command)s\n",
    "flocker.provision.ssh:run:output":
        "[%(username)s@%(address)s]: %(line)s\n",
    "admin.runner:run":
        "Running %(command)s\n",
    "admin.runner:run:output":
        "%(line)s\n",
}


def eliot_output(message):
    """
    Write pretty versions of eliot log messages to stdout.
    """
    message_type = message.get('message_type', message.get('action_type'))
    sys.stdout.write(MESSAGE_FORMATS.get(message_type, '') % message)
    sys.stdout.flush()


@inlineCallbacks
def main(reactor, args, base_path, top_level):
    """
    :param reactor: Reactor to use.
    :param list args: The arguments passed to the script.
    :param FilePath base_path: The executable being run.
    :param FilePath top_level: The top-level of the flocker repository.
    """
    options = RunOptions(top_level=top_level)

    add_destination(eliot_output)
    try:
        options.parseOptions(args)
    except UsageError as e:
        sys.stderr.write("%s: %s\n" % (base_path.basename(), e))
        raise SystemExit(1)

    runner = options.runner

    from flocker.common.script import eliot_logging_service
    log_file = open("%s.log" % base_path.basename(), "a")
    log_writer = eliot_logging_service(
        log_file=log_file,
        reactor=reactor,
        set_stdout=False)
    log_writer.startService()
    reactor.addSystemEventTrigger(
        'before', 'shutdown', log_writer.stopService)

    try:
        nodes = yield runner.start_nodes(reactor)

        ca_directory = FilePath(mkdtemp())
        print("Generating certificates in: {}".format(ca_directory.path))
        certificates = Certificates.generate(ca_directory, nodes[0].address,
                                             len(nodes))

        yield perform(
            make_dispatcher(reactor),
            parallel([
                run_remotely(
                    username='root',
                    address=node.address,
                    commands=task_pull_docker_images()
                ) for node in nodes
            ]),
        )

        control_node = nodes[0]

        yield perform(
            make_dispatcher(reactor),
            configure_cluster(control_node=control_node, agent_nodes=nodes,
                              certificates=certificates))

        volume_backend = options['volume-backend']
        result = yield run_tests(
            reactor=reactor,
            nodes=nodes,
            control_node=control_node,
            agent_nodes=nodes,
            volume_backend=volume_backend,
            trial_args=options['trial-args'],
            certificates_path=ca_directory)
    except:
        result = 1
        raise
    finally:
        # Unless the tests failed, and the user asked to keep the nodes, we
        # delete them.
        if not (result != 0 and options['keep']):
            runner.stop_nodes(reactor)
        elif options['keep']:
            print "--keep specified, not destroying nodes."
<<<<<<< HEAD
=======
            print ("To run acceptance tests against these nodes, "
                   "set the following environment variables: ")

            environment_variables = {
                'FLOCKER_ACCEPTANCE_NODES':
                    ':'.join(node.address for node in nodes),
                'FLOCKER_ACCEPTANCE_CONTROL_NODE': control_node.address,
                'FLOCKER_ACCEPTANCE_AGENT_NODES':
                    ':'.join(node.address for node in nodes),
                'FLOCKER_ACCEPTANCE_VOLUME_BACKEND': volume_backend.name,
                'FLOCKER_ACCEPTANCE_API_CERTIFICATES_PATH': ca_directory.path,
            }

            for environment_variable in environment_variables:
                print "export {name}={value};".format(
                    name=environment_variable,
                    value=environment_variables[environment_variable],
                )
>>>>>>> 482e26dd

    raise SystemExit(result)<|MERGE_RESOLUTION|>--- conflicted
+++ resolved
@@ -499,8 +499,6 @@
             runner.stop_nodes(reactor)
         elif options['keep']:
             print "--keep specified, not destroying nodes."
-<<<<<<< HEAD
-=======
             print ("To run acceptance tests against these nodes, "
                    "set the following environment variables: ")
 
@@ -519,6 +517,5 @@
                     name=environment_variable,
                     value=environment_variables[environment_variable],
                 )
->>>>>>> 482e26dd
 
     raise SystemExit(result)