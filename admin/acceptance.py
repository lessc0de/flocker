# Copyright Hybrid Logic Ltd.  See LICENSE file for details.
"""
Run the acceptance tests.
"""

import sys
import os
import yaml
from tempfile import mkdtemp

from zope.interface import Interface, implementer
from characteristic import attributes
from eliot import add_destination
from twisted.internet.error import ProcessTerminated
from twisted.python.constants import Values, ValueConstant
from twisted.python.usage import Options, UsageError
from twisted.python.filepath import FilePath
from twisted.internet.defer import inlineCallbacks, returnValue, succeed

from admin.vagrant import vagrant_version
from flocker.common.version import make_rpm_version
from flocker.provision import PackageSource, Variants, CLOUD_PROVIDERS
import flocker
from flocker.provision._ssh import (
    run_remotely)
from flocker.provision._install import (
    task_client_installation_test,
    install_cli,
    task_pull_docker_images,
    configure_cluster,
    configure_zfs,
)
from flocker.provision._libcloud import INode
from flocker.provision._ca import Certificates
from effect import parallel
from effect.twisted import perform
from flocker.provision._effect import sequence
from flocker.provision._ssh._conch import make_dispatcher
from flocker.acceptance.testtools import VolumeBackend

from .runner import run


def extend_environ(**kwargs):
    """
    Return a copy of ``os.environ`` with some additional environment variables
        added.

    :param **kwargs: The enviroment variables to add.
    :return dict: The new environment.
    """
    env = os.environ.copy()
    env.update(kwargs)
    return env


def remove_known_host(reactor, hostname):
    """
    Remove all keys belonging to hostname from a known_hosts file.

    :param reactor: Reactor to use.
    :param bytes hostname: Remove all keys belonging to this hostname from
        known_hosts.
    """
    return run(reactor, ['ssh-keygen', '-R', hostname])


def run_client_tests(reactor, node):
    """
    Run the client acceptance tests.

    :param INode node: The node to run client acceptance tests against.

    :return int: The exit-code of trial.
    """
    def check_result(f):
        f.trap(ProcessTerminated)
        if f.value.exitCode is not None:
            return f.value.exitCode
        else:
            return f

    return perform(make_dispatcher(reactor), run_remotely(
        username=node.get_default_username(),
        address=node.address,
        commands=task_client_installation_test()
        )).addCallbacks(
            callback=lambda _: 0,
            errback=check_result,
            )


def run_cluster_tests(
        reactor, nodes, control_node, agent_nodes, volume_backend, trial_args,
        certificates_path):
    """
    Run the cluster acceptance tests.

    :param list nodes: The list of INode nodes to run the acceptance
        tests against.
    :param INode control_node: The control node to run API acceptance
        tests against.
    :param list agent_nodes: The list of INode nodes running flocker
        agent, to run API acceptance tests against.
    :param VolumeBackend volume_backend: The volume backend the nodes are
        configured with.
    :param list trial_args: Arguments to pass to trial. If not
        provided, defaults to ``['flocker.acceptance']``.
    :param FilePath certificates_path: Directory where certificates can be
        found; specifically the directory used by ``Certificates``.

    :return int: The exit-code of trial.
    """
    if not trial_args:
        trial_args = ['--rterrors', 'flocker.acceptance']

    def check_result(f):
        f.trap(ProcessTerminated)
        if f.value.exitCode is not None:
            return f.value.exitCode
        else:
            return f

    return run(
        reactor,
        ['trial'] + list(trial_args),
        env=extend_environ(
            FLOCKER_ACCEPTANCE_NODES=':'.join(node.address for node in nodes),
            FLOCKER_ACCEPTANCE_CONTROL_NODE=control_node.address,
            FLOCKER_ACCEPTANCE_AGENT_NODES=':'.join(
                node.address for node in agent_nodes),
            FLOCKER_ACCEPTANCE_API_CERTIFICATES_PATH=certificates_path.path,
            FLOCKER_ACCEPTANCE_VOLUME_BACKEND=volume_backend.name,
        )).addCallbacks(
            callback=lambda _: 0,
            errback=check_result,
            )


class INodeRunner(Interface):
    """
    Interface for starting and stopping nodes for acceptance testing.
    """

    def start_nodes(reactor):
        """
        Start nodes for running acceptance tests.

        :param reactor: Reactor to use.
        :return Deferred: Deferred which fires with a list of nodes to run
            tests against.
        """

    def stop_nodes(reactor):
        """
        Stop the nodes started by `start_nodes`.

        :param reactor: Reactor to use.
        :return Deferred: Deferred which fires when the nodes have been
            stopped.
        """


RUNNER_ATTRIBUTES = [
    'distribution', 'top_level', 'config', 'package_source', 'variants'
]


@implementer(INode)
@attributes(['address', 'distribution'], apply_immutable=True)
class VagrantNode(object):
    """
    Node run using VagrantRunner.
    """
    def get_default_username():
        """
        Return the default username on this node.
        """
        return 'vagrant'

    def provision(self, package_source, variants):
        """
        Provision the node.

        Vagrant node starts with a provisioned image, so this is
        a null operation.

        :param PackageSource package_source: The source from which to install
            flocker.
        :param set variants: The set of variant configurations to use when
            provisioning.
        """
        return succeed(None)


@implementer(INodeRunner)
@attributes(RUNNER_ATTRIBUTES, apply_immutable=True)
class VagrantRunner(object):
    """
    Start and stop vagrant nodes for acceptance testing.

    :cvar list NODE_ADDRESSES: List of address of vagrant nodes created.
    """
    # TODO: This should acquire the vagrant image automatically,
    # rather than assuming it is available.
    # https://clusterhq.atlassian.net/browse/FLOC-1163

    NODE_ADDRESSES = ["172.16.255.240", "172.16.255.241"]

    def __init__(self):
        self.vagrant_path = self.top_level.descendant([
            'admin', 'vagrant-acceptance-targets', self.distribution,
        ])
        if not self.vagrant_path.exists():
            raise UsageError("Distribution not found: %s."
                             % (self.distribution,))

        if self.variants:
            raise UsageError("Variants unsupported on vagrant.")

    def provision(self, nodes):
        """
        Provision Vagrant nodes for acceptance tests.

        Vagrant box is already provisioned, so this does nothing (by
        returning an empty sequence of Effects).

        :param nodes: The list of nodes to be provisioned.
        :return: an Effect to provision the cloud nodes.
        """
        return sequence([])

    @inlineCallbacks
    def start_nodes(self, reactor, node_count):
        # Vagrantfile only supports running 2 nodes
        if node_count != 2:
            raise NotImplementedError('Vagrant start_nodes must start 2 nodes')

        # Destroy the box to begin, so that we are guaranteed
        # a clean build.
        yield run(
            reactor,
            ['vagrant', 'destroy', '-f'],
            path=self.vagrant_path.path)

        if self.package_source.version:
            env = extend_environ(
                FLOCKER_BOX_VERSION=vagrant_version(
                    self.package_source.version))
        else:
            env = os.environ
        # Boot the VMs
        yield run(
            reactor,
            ['vagrant', 'up'],
            path=self.vagrant_path.path,
            env=env)

        for node in self.NODE_ADDRESSES:
            yield remove_known_host(reactor, node)
        returnValue([
            VagrantNode(address=address, distribution=self.distribution)
            for address in self.NODE_ADDRESSES
            ])

    def stop_nodes(self, reactor):
        return run(
            reactor,
            ['vagrant', 'destroy', '-f'],
            path=self.vagrant_path.path)


@attributes(RUNNER_ATTRIBUTES + [
    'provisioner',
    'volume_backend',
], apply_immutable=True)
class LibcloudRunner(object):
    """
    Start and stop cloud nodes for acceptance testing.

    :ivar LibcloudProvioner provisioner: The provisioner to use to create the
        nodes.
    :ivar VolumeBackend volume_backend: The volume backend the nodes are
        configured with.
    """
    def __init__(self):
        self.nodes = []

        self.metadata = self.config.get('metadata', {})
        try:
            creator = self.metadata['creator']
        except KeyError:
            raise UsageError("Must specify creator metadata.")

        if not creator.isalnum():
            raise UsageError(
                "Creator must be alphanumeric. Found {!r}".format(creator)
            )
        self.creator = creator

    def provision(self, nodes):
        """
        Provision cloud nodes for acceptance tests.

        Returns an Effect to provision each node in parallel.

        :param nodes: The list of nodes to be provisioned.
        :return: an Effect to provision the cloud nodes.
        """
        return parallel([
            node.provision(
                package_source=self.package_source, variants=self.variants)
            for node in nodes
        ])

    @inlineCallbacks
    def start_nodes(self, reactor, node_count):
        """
        Start cloud nodes for acceptance tests.

        :return list: List of addresses of nodes to connect to, for acceptance
            tests.
        """
        metadata = {
            'purpose': 'acceptance-testing',
            'distribution': self.distribution,
        }
        metadata.update(self.metadata)

        for index in range(node_count):
            name = "acceptance-test-%s-%d" % (self.creator, index)
            try:
                print "Creating node %d: %s" % (index, name)
                node = self.provisioner.create_node(
                    name=name,
                    distribution=self.distribution,
                    metadata=metadata,
                )
            except:
                print "Error creating node %d: %s" % (index, name)
                print "It may have leaked into the cloud."
                raise

            yield remove_known_host(reactor, node.address)
            self.nodes.append(node)
            del node

<<<<<<< HEAD
=======
        commands = parallel([
            node.provision(package_source=self.package_source,
                           variants=self.variants)
            for node in self.nodes
        ])
        if self.volume_backend == VolumeBackend.zfs:
            zfs_commands = parallel([
                configure_zfs(node, variants=self.variants)
                for node in self.nodes
            ])
            commands = commands.on(success=lambda _: zfs_commands)
        yield perform(make_dispatcher(reactor), commands)

>>>>>>> e149c6f9
        returnValue(self.nodes)

    def stop_nodes(self, reactor):
        """
        Deprovision the nodes provisioned by ``start_nodes``.
        """
        for node in self.nodes:
            try:
                print "Destroying %s" % (node.name,)
                node.destroy()
            except Exception as e:
                print "Failed to destroy %s: %s" % (node.name, e)


DISTRIBUTIONS = ('centos-7', 'fedora-20', 'ubuntu-14.04')
PROVIDERS = tuple(sorted(['vagrant'] + CLOUD_PROVIDERS.keys()))


class TestTypes(Values):
    """
    Type of test to run.

    :ivar CLIENT: Run client installation tests.
    :ivar CLUSTER: Run cluster acceptance tests.
    """
    CLIENT = ValueConstant("client")
    CLUSTER = ValueConstant("cluster")


class RunOptions(Options):
    description = "Run the acceptance tests."

    optParameters = [
        ['distribution', None, None,
         'The target distribution. '
         'One of {}.'.format(', '.join(DISTRIBUTIONS))],
        ['provider', None, 'vagrant',
         'The target provider to test against. '
         'One of {}.'.format(', '.join(PROVIDERS))],
        ['type', None, TestTypes.CLUSTER,
         'Whether to run client or cluster tests. One of client, cluster',
         TestTypes.lookupByValue],
        ['config-file', None, None,
         'Configuration for providers.'],
        ['branch', None, None, 'Branch to grab packages from'],
        ['flocker-version', None, flocker.__version__,
         'Version of flocker to install'],
        ['flocker-version', None, flocker.__version__,
         'Version of flocker to install'],
        ['build-server', None, 'http://build.clusterhq.com/',
         'Base URL of build server for package downloads'],
    ]

    optFlags = [
        ["keep", "k", "Keep VMs around, if the tests fail."],
    ]

    synopsis = ('Usage: run-acceptance-tests --distribution <distribution> '
                '[--provider <provider>] [--type <type>] [<test-cases>]')

    def __init__(self, top_level):
        """
        :param FilePath top_level: The top-level of the flocker repository.
        """
        Options.__init__(self)
        self.top_level = top_level
        self['variants'] = []
        self['volume-backend'] = VolumeBackend.zfs

    def opt_variant(self, arg):
        """
        Specify a variant of the provisioning to run.

        Supported variants: distro-testing, docker-head, zfs-testing.
        """
        self['variants'].append(Variants.lookupByValue(arg))

    def parseArgs(self, *trial_args):
        self['trial-args'] = trial_args

    def postOptions(self):
        if self['distribution'] is None:
            raise UsageError("Distribution required.")

        if self['config-file'] is not None:
            config_file = FilePath(self['config-file'])
            self['config'] = yaml.safe_load(config_file.getContent())
        else:
            self['config'] = {}

        if self['flocker-version']:
            rpm_version = make_rpm_version(self['flocker-version'])
            os_version = "%s-%s" % (rpm_version.version, rpm_version.release)
            if os_version.endswith('.dirty'):
                os_version = os_version[:-len('.dirty')]
        else:
            os_version = None

        package_source = PackageSource(
            version=self['flocker-version'],
            os_version=os_version,
            branch=self['branch'],
            build_server=self['build-server'],
        )

        if self['provider'] not in PROVIDERS:
            raise UsageError(
                "Provider %r not supported. Available providers: %s"
                % (self['provider'], ', '.join(PROVIDERS)))

        if self['provider'] in CLOUD_PROVIDERS:
            # Configuration must include credentials etc for cloud providers.
            try:
                provider_config = self['config'][self['provider']]
            except KeyError:
                raise UsageError(
                    "Configuration file must include a "
                    "{!r} config stanza.".format(self['provider'])
                )

            provisioner = CLOUD_PROVIDERS[self['provider']](**provider_config)

            self.runner = LibcloudRunner(
                config=self['config'],
                top_level=self.top_level,
                distribution=self['distribution'],
                package_source=package_source,
                provisioner=provisioner,
                volume_backend=self['volume-backend'],
                variants=self['variants'],
            )
        else:
            self.runner = VagrantRunner(
                config=self['config'],
                top_level=self.top_level,
                distribution=self['distribution'],
                package_source=package_source,
                variants=self['variants'],
            )

MESSAGE_FORMATS = {
    "flocker.provision.ssh:run":
        "[%(username)s@%(address)s]: Running %(command)s\n",
    "flocker.provision.ssh:run:output":
        "[%(username)s@%(address)s]: %(line)s\n",
    "admin.runner:run":
        "Running %(command)s\n",
    "admin.runner:run:output":
        "%(line)s\n",
}


def eliot_output(message):
    """
    Write pretty versions of eliot log messages to stdout.
    """
    message_type = message.get('message_type', message.get('action_type'))
    sys.stdout.write(MESSAGE_FORMATS.get(message_type, '') % message)
    sys.stdout.flush()


@inlineCallbacks
def do_client_acceptance_tests(reactor, runner, trial_args):
    """
    Run acceptance tests for client.

    :param reactor: Twisted reactor.
    :param runner: Cloud or Vagrant runner to start nodes.
    :param trial_args: arguments to pass to trial.
    :return int: exit code of Trial run.
    """
    nodes = yield runner.start_nodes(reactor, node_count=1)
    yield perform(
        make_dispatcher(reactor), install_cli(runner.package_source, nodes[0]))
    result = yield run_client_tests(reactor=reactor, node=nodes[0])
    returnValue(result)


@inlineCallbacks
def do_cluster_acceptance_tests(reactor, runner, trial_args):
    """
    Run acceptance tests for cluster.

    :param reactor: Twisted reactor.
    :param runner: Cloud or Vagrant runner to start nodes.
    :param trial_args: arguments to pass to trial.
    :return int: exit code of Trial run.
    """
    dispatcher = make_dispatcher(reactor)
    nodes = yield runner.start_nodes(reactor, node_count=2)

    ca_directory = FilePath(mkdtemp())
    print("Generating certificates in: {}".format(ca_directory.path))
    certificates = Certificates.generate(ca_directory, nodes[0].address,
                                         len(nodes))

    yield perform(dispatcher, runner.provision(nodes))
    yield perform(
        dispatcher,
        configure_cluster(control_node=nodes[0], agent_nodes=nodes,
                          certificates=certificates))
    result = yield run_cluster_tests(
        reactor=reactor,
        nodes=nodes,
        control_node=nodes[0], agent_nodes=nodes,
        volume_backend=VolumeBackend.zfs,
        trial_args=trial_args,
        certificates_path=ca_directory)

    returnValue(result)


test_type_runner = {
    TestTypes.CLIENT: do_client_acceptance_tests,
    TestTypes.CLUSTER: do_cluster_acceptance_tests,
}


@inlineCallbacks
def main(reactor, args, base_path, top_level):
    """
    :param reactor: Reactor to use.
    :param list args: The arguments passed to the script.
    :param FilePath base_path: The executable being run.
    :param FilePath top_level: The top-level of the flocker repository.
    """
    options = RunOptions(top_level=top_level)

    add_destination(eliot_output)
    try:
        options.parseOptions(args)
    except UsageError as e:
        sys.stderr.write("%s: %s\n" % (base_path.basename(), e))
        raise SystemExit(1)

    runner = options.runner

    try:
<<<<<<< HEAD
        result = yield test_type_runner[options['type']](
            reactor, runner, options['trial-args'])
=======
        nodes = yield runner.start_nodes(reactor)

        ca_directory = FilePath(mkdtemp())
        print("Generating certificates in: {}".format(ca_directory.path))
        certificates = Certificates.generate(ca_directory, nodes[0].address,
                                             len(nodes))

        yield perform(
            make_dispatcher(reactor),
            parallel([
                run_remotely(
                    username='root',
                    address=node.address,
                    commands=task_pull_docker_images()
                ) for node in nodes
            ]),
        )
        yield perform(
            make_dispatcher(reactor),
            configure_cluster(control_node=nodes[0], agent_nodes=nodes,
                              certificates=certificates))
        result = yield run_tests(
            reactor=reactor,
            nodes=nodes,
            control_node=nodes[0], agent_nodes=nodes,
            volume_backend=options['volume-backend'],
            trial_args=options['trial-args'],
            certificates_path=ca_directory)
>>>>>>> e149c6f9
    except:
        result = 1
        raise
    finally:
        # Unless the tests failed, and the user asked to keep the nodes, we
        # delete them.
        if not (result != 0 and options['keep']):
            runner.stop_nodes(reactor)
        elif options['keep']:
            print "--keep specified, not destroying nodes."
    raise SystemExit(result)<|MERGE_RESOLUTION|>--- conflicted
+++ resolved
@@ -307,11 +307,20 @@
         :param nodes: The list of nodes to be provisioned.
         :return: an Effect to provision the cloud nodes.
         """
-        return parallel([
+        commands = parallel([
             node.provision(
                 package_source=self.package_source, variants=self.variants)
             for node in nodes
         ])
+
+        if self.volume_backend == VolumeBackend.zfs:
+            zfs_commands = parallel([
+                configure_zfs(node, variants=self.variants)
+                for node in self.nodes
+            ])
+            commands = commands.on(success=lambda _: zfs_commands)
+
+        return commands
 
     @inlineCallbacks
     def start_nodes(self, reactor, node_count):
@@ -345,22 +354,6 @@
             self.nodes.append(node)
             del node
 
-<<<<<<< HEAD
-=======
-        commands = parallel([
-            node.provision(package_source=self.package_source,
-                           variants=self.variants)
-            for node in self.nodes
-        ])
-        if self.volume_backend == VolumeBackend.zfs:
-            zfs_commands = parallel([
-                configure_zfs(node, variants=self.variants)
-                for node in self.nodes
-            ])
-            commands = commands.on(success=lambda _: zfs_commands)
-        yield perform(make_dispatcher(reactor), commands)
-
->>>>>>> e149c6f9
         returnValue(self.nodes)
 
     def stop_nodes(self, reactor):
@@ -523,13 +516,14 @@
 
 
 @inlineCallbacks
-def do_client_acceptance_tests(reactor, runner, trial_args):
+def do_client_acceptance_tests(reactor, runner, trial_args, volume_backend):
     """
     Run acceptance tests for client.
 
     :param reactor: Twisted reactor.
     :param runner: Cloud or Vagrant runner to start nodes.
-    :param trial_args: arguments to pass to trial.
+    :param trial_args: arguments to pass to trial (ignored).
+    :param volume_backend: volume backend to pass to trial (ignored).
     :return int: exit code of Trial run.
     """
     nodes = yield runner.start_nodes(reactor, node_count=1)
@@ -540,13 +534,14 @@
 
 
 @inlineCallbacks
-def do_cluster_acceptance_tests(reactor, runner, trial_args):
+def do_cluster_acceptance_tests(reactor, runner, trial_args, volume_backend):
     """
     Run acceptance tests for cluster.
 
     :param reactor: Twisted reactor.
     :param runner: Cloud or Vagrant runner to start nodes.
     :param trial_args: arguments to pass to trial.
+    :param volume_backend: volume backend to pass to trial.
     :return int: exit code of Trial run.
     """
     dispatcher = make_dispatcher(reactor)
@@ -558,6 +553,16 @@
                                          len(nodes))
 
     yield perform(dispatcher, runner.provision(nodes))
+    yield perform(
+        dispatcher,
+        parallel([
+            run_remotely(
+                username='root',
+                address=node.address,
+                commands=task_pull_docker_images()
+            ) for node in nodes
+        ]),
+    )
     yield perform(
         dispatcher,
         configure_cluster(control_node=nodes[0], agent_nodes=nodes,
@@ -566,7 +571,7 @@
         reactor=reactor,
         nodes=nodes,
         control_node=nodes[0], agent_nodes=nodes,
-        volume_backend=VolumeBackend.zfs,
+        volume_backend=volume_backend,
         trial_args=trial_args,
         certificates_path=ca_directory)
 
@@ -599,39 +604,8 @@
     runner = options.runner
 
     try:
-<<<<<<< HEAD
         result = yield test_type_runner[options['type']](
-            reactor, runner, options['trial-args'])
-=======
-        nodes = yield runner.start_nodes(reactor)
-
-        ca_directory = FilePath(mkdtemp())
-        print("Generating certificates in: {}".format(ca_directory.path))
-        certificates = Certificates.generate(ca_directory, nodes[0].address,
-                                             len(nodes))
-
-        yield perform(
-            make_dispatcher(reactor),
-            parallel([
-                run_remotely(
-                    username='root',
-                    address=node.address,
-                    commands=task_pull_docker_images()
-                ) for node in nodes
-            ]),
-        )
-        yield perform(
-            make_dispatcher(reactor),
-            configure_cluster(control_node=nodes[0], agent_nodes=nodes,
-                              certificates=certificates))
-        result = yield run_tests(
-            reactor=reactor,
-            nodes=nodes,
-            control_node=nodes[0], agent_nodes=nodes,
-            volume_backend=options['volume-backend'],
-            trial_args=options['trial-args'],
-            certificates_path=ca_directory)
->>>>>>> e149c6f9
+            reactor, runner, options['trial-args'], options['volume-backend'])
     except:
         result = 1
         raise
