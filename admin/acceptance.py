--- conflicted
+++ resolved
@@ -1296,16 +1296,8 @@
         result = yield run_tests(
             reactor=reactor,
             cluster=cluster,
-<<<<<<< HEAD
             trial_args=options['trial-args'],
             package_source=options.package_source())
-    except:
-        result = 1
-        raise
-=======
-            trial_args=options['trial-args'])
-
->>>>>>> 288d403c
     finally:
         reached_finally = True
         # We delete the nodes if the user hasn't asked to keep them
@@ -1319,12 +1311,8 @@
             print ("To run acceptance tests against these nodes, "
                    "set the following environment variables: ")
 
-<<<<<<< HEAD
-                environment_variables = get_trial_environment(
-                    cluster, options.package_source())
-=======
-            environment_variables = get_trial_environment(cluster)
->>>>>>> 288d403c
+            environment_variables = get_trial_environment(
+                cluster, options.package_source())
 
             for environment_variable in environment_variables:
                 print "export {name}={value};".format(
