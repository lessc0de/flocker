# Copyright ClusterHQ Inc.  See LICENSE file for details.
"""
Run the acceptance tests.
"""

import sys
import os
import yaml
import json
import re
from pipes import quote as shell_quote
from tempfile import mkdtemp

from zope.interface import Interface, implementer
from characteristic import attributes
from eliot import (
    add_destination, write_failure, FileDestination
)
from pyrsistent import PClass, field, pvector
from bitmath import GiB

from twisted.internet.error import ProcessTerminated
from twisted.python.usage import Options, UsageError
from twisted.python.filepath import FilePath
from twisted.internet.defer import inlineCallbacks, returnValue, succeed
from twisted.conch.ssh.keys import Key
from twisted.python.reflect import prefixedMethodNames

from effect import parallel
from txeffect import perform

from uuid import UUID

from admin.vagrant import vagrant_version
from flocker.common import RACKSPACE_MINIMUM_VOLUME_SIZE, gather_deferreds
from flocker.provision import PackageSource, Variants, CLOUD_PROVIDERS
from flocker.provision._ssh import (
    run_remotely,
    ensure_agent_has_ssh_key,
)
from flocker.provision._install import (
    ManagedNode,
    task_pull_docker_images,
    uninstall_flocker,
    install_flocker,
    configure_cluster,
    configure_zfs,
)
from flocker.provision._ca import Certificates
from flocker.provision._ssh._conch import make_dispatcher
from flocker.provision._common import Cluster
from flocker.acceptance.testtools import DatasetBackend
from flocker.testtools.cluster_utils import (
    make_cluster_id, Providers, TestTypes
)

from flocker.common.runner import run, run_ssh


def extend_environ(**kwargs):
    """
    Return a copy of ``os.environ`` with some additional environment variables
        added.

    :param **kwargs: The enviroment variables to add.
    :return dict: The new environment.
    """
    env = os.environ.copy()
    env.update(kwargs)
    return env


def remove_known_host(reactor, hostname):
    """
    Remove all keys belonging to hostname from a known_hosts file.

    :param reactor: Reactor to use.
    :param bytes hostname: Remove all keys belonging to this hostname from
        known_hosts.
    """
    return run(reactor, ['ssh-keygen', '-R', hostname])


def get_trial_environment(cluster, package_source):
    """
    Return a dictionary of environment variables describing a cluster for
    acceptance testing.

    :param Cluster cluster: Description of the cluster to get environment
        variables for.

    :param PackageSource package_source: The source of flocker omnibus package
        under test.
    """
    return {
        'FLOCKER_ACCEPTANCE_CONTROL_NODE': cluster.control_node.address,
        'FLOCKER_ACCEPTANCE_NUM_AGENT_NODES': str(len(cluster.agent_nodes)),
        'FLOCKER_ACCEPTANCE_VOLUME_BACKEND': cluster.dataset_backend.name,
        'FLOCKER_ACCEPTANCE_API_CERTIFICATES_PATH':
            cluster.certificates_path.path,
        'FLOCKER_ACCEPTANCE_HOSTNAME_TO_PUBLIC_ADDRESS': json.dumps({
            node.private_address: node.address
            for node in cluster.agent_nodes
            if node.private_address is not None
        }),
        'FLOCKER_ACCEPTANCE_DEFAULT_VOLUME_SIZE': bytes(
            cluster.default_volume_size
        ),
        'FLOCKER_ACCEPTANCE_TEST_VOLUME_BACKEND_CONFIG':
            cluster.dataset_backend_config_file.path,
        'FLOCKER_ACCEPTANCE_DISTRIBUTION': cluster.control_node.distribution,
        'FLOCKER_ACCEPTANCE_PACKAGE_BRANCH': package_source.branch or '',
        'FLOCKER_ACCEPTANCE_PACKAGE_VERSION': package_source.version or '',
        'FLOCKER_ACCEPTANCE_PACKAGE_BUILD_SERVER': package_source.build_server,
    }


def run_tests(reactor, cluster, trial_args, package_source):
    """
    Run the acceptance tests.

    :param Cluster cluster: The cluster to run acceptance tests against.
    :param list trial_args: Arguments to pass to trial. If not
        provided, defaults to ``['flocker.acceptance']``.
    :param PackageSource package_source: The source of flocker omnibus package
        under test.

    :return int: The exit-code of trial.
    """
    if not trial_args:
        trial_args = ['--rterrors', 'flocker.acceptance']

    def check_result(f):
        f.trap(ProcessTerminated)
        if f.value.exitCode is not None:
            return f.value.exitCode
        else:
            return f

    return run(
        reactor,
        ['trial'] + list(trial_args),
        env=extend_environ(
<<<<<<< HEAD
            **get_trial_environment(cluster, package_source)
        )).addCallbacks(
            callback=lambda _: 0,
            errback=check_result,
            )
=======
            **get_trial_environment(cluster)
        )
    ).addCallbacks(
        callback=lambda _: 0,
        errback=check_result,
    )
>>>>>>> 996ac84f


class ClusterIdentity(PClass):
    """
    The information that is used to identify a cluster.

    :ivar unicode purpose: The intended purpose of the cluster.
    :ivar unicode prefix: The prefix to use for names of the cluster nodes.
    :ivar bytes name: The name of the cluster.
    :ivar UUID id: The UUID of the cluster, ``None`` means a random ID.
    """
    purpose = field(mandatory=True, type=unicode)
    prefix = field(mandatory=True, type=unicode)
    name = field(mandatory=True, type=bytes)
    id = field(mandatory=False, type=(UUID, type(None)), initial=None)

    @property
    def metadata(self):
        """
        The commonly used metadata describing the cluster.

        :return: The metadata.
        :rtype: dict of str:str
        """
        return {u'purpose': self.purpose}


class IClusterRunner(Interface):
    """
    Interface for starting and stopping a cluster for acceptance testing.
    """

    def start_cluster(reactor):
        """
        Start cluster for running acceptance tests.

        :param reactor: Reactor to use.
        :return Deferred: Deferred which fires with a cluster to run
            tests against.
        """

    def stop_cluster(reactor):
        """
        Stop the cluster started by `start_cluster`.

        :param reactor: Reactor to use.
        :return Deferred: Deferred which fires when the cluster has been
            stopped.
        """

    def ensure_keys(reactor):
        """
        Ensure that the running ssh-agent has the ssh-keys needed to connect to
        created nodes.

        :param reactor: Reactor to use.
        :return Deferred: That fires with a succesful result if the key is
            found.  Otherwise, fails with ``AgentNotFound`` or ``KeyNotFound``.
        """


RUNNER_ATTRIBUTES = [
    # Name of the distribution the nodes run - eg "ubuntu-14.04"
    'distribution',

    'top_level', 'config', 'package_source', 'variants',

    # DatasetBackend named constant of the dataset backend the nodes use - eg
    # DatasetBackend.zfs
    'dataset_backend',

    # dict giving configuration for the dataset backend the nodes use - eg
    # {"pool": "flocker"}
    'dataset_backend_configuration',
]


@implementer(IClusterRunner)
class ManagedRunner(object):
    """
    An ``IClusterRunner`` implementation that doesn't start or stop nodes but
    only gives out access to nodes that are already running and managed by
    someone else.

    :ivar pvector _nodes: The ``ManagedNode`` instances representing the nodes
        that are already running that this object will pretend to start and
        stop.
    :ivar PackageSource package_source: The version of the software this object
        will install on the nodes when it "starts" them.
    :ivar NamedConstant dataset_backend: The ``DatasetBackend`` constant
        representing the dataset backend that the nodes will be configured to
        use when they are "started".
    :ivar dict dataset_backend_configuration: The backend-specific
        configuration the nodes will be given for their dataset backend.
    :ivar ClusterIdentity identity: The identity information of the cluster.
    :ivar FilePath cert_path: The directory where the cluster certificate
        files will be placed.
    """
    def __init__(self, node_addresses, package_source, distribution,
                 dataset_backend, dataset_backend_configuration, identity,
                 cert_path):
        """
        :param list: A ``list`` of public IP addresses or
            ``[private_address, public_address]`` lists.

        See ``ManagedRunner`` and ``ManagedNode`` for other parameter
        documentation.
        """
        # Blow up if the list contains mixed types.
        [address_type] = set(type(address) for address in node_addresses)
        if address_type is list:
            # A list of 2 item lists
            self._nodes = pvector(
                ManagedNode(
                    address=address,
                    private_address=private_address,
                    distribution=distribution
                )
                for (private_address, address) in node_addresses
            )
        else:
            # A list of strings.
            self._nodes = pvector(
                ManagedNode(address=address, distribution=distribution)
                for address in node_addresses
            )
        self.package_source = package_source
        self.dataset_backend = dataset_backend
        self.dataset_backend_configuration = dataset_backend_configuration
        self.identity = identity
        self.cert_path = cert_path

    def _upgrade_flocker(self, reactor, nodes, package_source):
        """
        Put the version of Flocker indicated by ``package_source`` onto all of
        the given nodes.

        This takes a primitive approach of uninstalling the software and then
        installing the new version instead of trying to take advantage of any
        OS-level package upgrade support.  Because it's easier.  The package
        removal step is allowed to fail in case the package is not installed
        yet (other failures are not differentiated).  The only action taken on
        failure is that the failure is logged.

        :param pvector nodes: The ``ManagedNode``\ s on which to upgrade the
            software.
        :param PackageSource package_source: The version of the software to
            which to upgrade.

        :return: A ``Deferred`` that fires when the software has been upgraded.
        """
        dispatcher = make_dispatcher(reactor)

        uninstalling = perform(dispatcher, uninstall_flocker(nodes))
        uninstalling.addErrback(write_failure, logger=None)

        def install(ignored):
            return perform(
                dispatcher,
                install_flocker(nodes, package_source),
            )
        installing = uninstalling.addCallback(install)
        return installing

    def ensure_keys(self, reactor):
        """
        Assume we have keys, since there's no way of asking the nodes what keys
        they'll accept.
        """
        return succeed(None)

    def start_cluster(self, reactor):
        """
        Don't start any nodes.  Give back the addresses of the configured,
        already-started nodes.
        """
        if self.package_source is not None:
            upgrading = upgrade_flocker(
                reactor, self._nodes, self.package_source
            )
        else:
            upgrading = succeed(None)

        def configure(ignored):
            return configured_cluster_for_nodes(
                reactor,
                generate_certificates(
                    self.identity.name,
                    self.identity.id,
                    self._nodes,
                    self.cert_path,
                ),
                self._nodes,
                self.dataset_backend,
                self.dataset_backend_configuration,
                _save_backend_configuration(
                    self.dataset_backend,
                    self.dataset_backend_configuration
                ),
                provider="managed"
            )
        configuring = upgrading.addCallback(configure)
        return configuring

    def stop_cluster(self, reactor):
        """
        Don't stop any nodes.
        """
        return succeed(None)


def _provider_for_cluster_id(dataset_backend):
    """
    Get the ``Providers`` value that probably corresponds to a value from
    ``DatasetBackend``.
    Note that this function will ignore the case of a managed provider,
    as this information cannot be known by just knowing the backend.
    """
    if dataset_backend is DatasetBackend.aws:
        return Providers.AWS
    if dataset_backend is DatasetBackend.openstack:
        return Providers.OPENSTACK
    return Providers.UNSPECIFIED


def generate_certificates(cluster_name, cluster_id, nodes, cert_path):
    """
    Generate a new set of certificates for the given nodes.

    :param bytes cluster_name: The name of the cluster.
    :param UUID cluster_id: The unique identifier of the cluster for which to
        generate the certificates.  If ``None`` then a new random identifier
        is generated.
    :param list nodes: The ``INode`` providers that make up the cluster.
    :param FilePath cert_path: The directory where the generated certificate
        files are to be placed.

    :return: A ``Certificates`` instance referring to the newly generated
        certificates.
    """
    print("Generating certificates in: {}".format(cert_path.path))
    certificates = Certificates.generate(
        cert_path,
        nodes[0].address,
        len(nodes),
        cluster_name=cluster_name,
        cluster_id=cluster_id,
    )
    return certificates


def _save_backend_configuration(dataset_backend_name,
                                dataset_backend_configuration):
    """
    Saves the backend configuration to a local file for consumption by the
    trial process.

    :param dataset_backend_name: The name of the dataset_backend.

    :param dataset_backend_configuration: The configuration of the
        dataset_backend.

    :returns: The FilePath to the temporary file where the dataset backend
        configuration was saved.
    """
    dataset_path = FilePath(mkdtemp()).child('dataset-backend.yml')
    print("Saving dataset backend config to: {}".format(dataset_path.path))
    dataset_path.setContent(yaml.safe_dump(
        {dataset_backend_name.name: dataset_backend_configuration}))
    return dataset_path


def configured_cluster_for_nodes(
    reactor, certificates, nodes, dataset_backend,
    dataset_backend_configuration, dataset_backend_config_file,
    provider=None
):
    """
    Get a ``Cluster`` with Flocker services running on the right nodes.

    :param reactor: The reactor.
    :param Certificates certificates: The certificates to install on the
        cluster.
    :param nodes: The ``ManagedNode``s on which to operate.
    :param NamedConstant dataset_backend: The ``DatasetBackend`` constant
        representing the dataset backend that the nodes will be configured to
        use when they are "started".
    :param dict dataset_backend_configuration: The backend-specific
        configuration the nodes will be given for their dataset backend.
    :param FilePath dataset_backend_config_file: A FilePath that has the
        dataset_backend info stored.

    :returns: A ``Deferred`` which fires with ``Cluster`` when it is
        configured.
    """
    # XXX: There is duplication between the values here and those in
    # f.node.agents.test.blockdevicefactory.MINIMUM_ALLOCATABLE_SIZES. We want
    # the default volume size to be greater than or equal to the minimum
    # allocatable size.
    #
    # Ideally, the minimum allocatable size (and perhaps the default volume
    # size) would be something known by an object that represents the dataset
    # backend. Unfortunately:
    #  1. There is no such object
    #  2. There is existing confusion in the code around 'openstack' and
    #     'rackspace'
    #
    # Here, we special-case Rackspace (presumably) because it has a minimum
    # allocatable size that is different from other Openstack backends.
    #
    # FLOC-2584 also discusses this.
    default_volume_size = GiB(1)
    if dataset_backend_configuration.get('auth_plugin') == 'rackspace':
        default_volume_size = RACKSPACE_MINIMUM_VOLUME_SIZE

    cluster = Cluster(
        all_nodes=pvector(nodes),
        control_node=nodes[0],
        agent_nodes=nodes,
        dataset_backend=dataset_backend,
        default_volume_size=int(default_volume_size.to_Byte().value),
        certificates=certificates,
        dataset_backend_config_file=dataset_backend_config_file
    )

    configuring = perform(
        make_dispatcher(reactor),
        configure_cluster(cluster, dataset_backend_configuration, provider)
    )
    configuring.addCallback(lambda ignored: cluster)
    return configuring


@implementer(IClusterRunner)
@attributes(RUNNER_ATTRIBUTES, apply_immutable=True)
class VagrantRunner(object):
    """
    Start and stop vagrant cluster for acceptance testing.

    :cvar list NODE_ADDRESSES: List of address of vagrant nodes created.
    """
    # TODO: This should acquire the vagrant image automatically,
    # rather than assuming it is available.
    # https://clusterhq.atlassian.net/browse/FLOC-1163

    NODE_ADDRESSES = ["172.16.255.250", "172.16.255.251"]

    def __init__(self):
        self.vagrant_path = self._get_vagrant_path(self.top_level,
                                                   self.distribution)

        self.certificates_path = self.top_level.descendant([
            'vagrant', 'tutorial', 'credentials'])

        if self.variants:
            raise UsageError("Variants unsupported on vagrant.")

    def _get_vagrant_path(self, top_level, distribution):
        """
        Get the path to the Vagrant directory for ``distribution``.

        :param FilePath top_level: the directory containing the ``admin``
            package.
        :param bytes distribution: the name of a distribution
        :raise UsageError: if no such distribution found.
        :return: ``FilePath`` of the vagrant directory.
        """
        vagrant_dir = top_level.descendant([
            'admin', 'vagrant-acceptance-targets'
        ])
        vagrant_path = vagrant_dir.child(distribution)
        if not vagrant_path.exists():
            distributions = vagrant_dir.listdir()
            raise UsageError(
                "Distribution not found: %s. Valid distributions: %s."
                % (self.distribution, ', '.join(distributions)))
        return vagrant_path

    def ensure_keys(self, reactor):
        key = Key.fromFile(os.path.expanduser(
            "~/.vagrant.d/insecure_private_key"))
        return ensure_agent_has_ssh_key(reactor, key)

    @inlineCallbacks
    def start_cluster(self, reactor):
        # Destroy the box to begin, so that we are guaranteed
        # a clean build.
        yield run(
            reactor,
            ['vagrant', 'destroy', '-f'],
            path=self.vagrant_path.path)

        if self.package_source.version:
            env = extend_environ(
                FLOCKER_BOX_VERSION=vagrant_version(
                    self.package_source.version))
        else:
            env = os.environ
        # Boot the VMs
        yield run(
            reactor,
            ['vagrant', 'up'],
            path=self.vagrant_path.path,
            env=env)

        for node in self.NODE_ADDRESSES:
            yield remove_known_host(reactor, node)

        nodes = pvector(
            ManagedNode(address=address, distribution=self.distribution)
            for address in self.NODE_ADDRESSES
        )

        certificates = Certificates(self.certificates_path)
        # Default volume size is meaningless here as Vagrant only uses ZFS, and
        # not a block device backend.
        # XXX Change ``Cluster`` to not require default_volume_size
        default_volume_size = int(GiB(1).to_Byte().value)
        cluster = Cluster(
            all_nodes=pvector(nodes),
            control_node=nodes[0],
            agent_nodes=nodes,
            dataset_backend=self.dataset_backend,
            certificates=certificates,
            default_volume_size=default_volume_size,
        )

        returnValue(cluster)

    def stop_cluster(self, reactor):
        return run(
            reactor,
            ['vagrant', 'destroy', '-f'],
            path=self.vagrant_path.path)


@attributes(RUNNER_ATTRIBUTES + [
    'provisioner', 'num_nodes', 'identity', 'cert_path',
], apply_immutable=True)
class LibcloudRunner(object):
    """
    Start and stop cloud cluster for acceptance testing.

    :ivar LibcloudProvioner provisioner: The provisioner to use to create the
        nodes.
    :ivar DatasetBackend dataset_backend: The volume backend the nodes are
        configured with.
    :ivar int num_nodes: The number of nodes in the cluster.
    :ivar ClusterIdentity identity: The identity information of the cluster.
    :ivar FilePath cert_path: The directory where the cluster certificate
        files will be placed.
    """

    def __init__(self):
        self.nodes = []

        self.metadata = self.config.get('metadata', {})
        try:
            creator = self.metadata['creator']
        except KeyError:
            raise UsageError("Must specify creator metadata.")

        if not creator.isalnum():
            raise UsageError(
                "Creator must be alphanumeric. Found {!r}".format(creator)
            )
        self.creator = creator

    @inlineCallbacks
    def start_cluster(self, reactor):
        """
        Provision cloud cluster for acceptance tests.

        :return Cluster: The cluster to connect to for acceptance tests.
        """
        metadata = {
            'distribution': self.distribution,
        }
        metadata.update(self.identity.metadata)
        metadata.update(self.metadata)

        # Try to make names unique even if the same creator is starting
        # multiple clusters at the same time.  This lets other code use the
        # name as a way to identify nodes.  This is only necessary in one
        # place, the node creation code, to perform cleanup when the create
        # operation fails in a way such that it isn't clear if the instance has
        # been created or not.
        random_tag = os.urandom(8).encode("base64").strip("\n=")
        print "Assigning random tag:", random_tag

        for index in range(self.num_nodes):
            name = "%s-%s-%s-%d" % (
                self.identity.prefix, self.creator, random_tag, index,
            )
            try:
                print "Creating node %d: %s" % (index, name)
                node = self.provisioner.create_node(
                    name=name,
                    distribution=self.distribution,
                    metadata=metadata,
                )
            except:
                print "Error creating node %d: %s" % (index, name)
                print "It may have leaked into the cloud."
                raise

            yield remove_known_host(reactor, node.address)
            self.nodes.append(node)
            del node

        commands = parallel([
            node.provision(package_source=self.package_source,
                           variants=self.variants)
            for node in self.nodes
        ])
        if self.dataset_backend == DatasetBackend.zfs:
            zfs_commands = parallel([
                configure_zfs(node, variants=self.variants)
                for node in self.nodes
            ])
            commands = commands.on(success=lambda _: zfs_commands)

        yield perform(make_dispatcher(reactor), commands)

        cluster = yield configured_cluster_for_nodes(
            reactor,
            generate_certificates(
                self.identity.name,
                self.identity.id,
                self.nodes,
                self.cert_path,
            ),
            self.nodes,
            self.dataset_backend,
            self.dataset_backend_configuration,
            _save_backend_configuration(self.dataset_backend,
                                        self.dataset_backend_configuration)
        )

        returnValue(cluster)

    def stop_cluster(self, reactor):
        """
        Deprovision the cluster provisioned by ``start_cluster``.
        """
        for node in self.nodes:
            try:
                print "Destroying %s" % (node.name,)
                node.destroy()
            except Exception as e:
                print "Failed to destroy %s: %s" % (node.name, e)

    def ensure_keys(self, reactor):
        key = self.provisioner.get_ssh_key()
        if key is not None:
            return ensure_agent_has_ssh_key(reactor, key)
        else:
            return succeed(None)


DISTRIBUTIONS = ('centos-7', 'ubuntu-14.04')


class CommonOptions(Options):
    """
    Options common to ``run-acceptance-tests`` and ``setup-cluster``.
    """
    optParameters = [
        ['distribution', None, None,
         'The target distribution. '
         'One of {}.'.format(', '.join(DISTRIBUTIONS))],
        ['provider', None, 'vagrant',
         'The compute-resource provider to test against. '
         'One of {}.'],
        ['dataset-backend', None, 'zfs',
         'The dataset backend to test against. '
         'One of {}'.format(', '.join(backend.name for backend
                                      in DatasetBackend.iterconstants()))],
        ['config-file', None, None,
         'Configuration for compute-resource providers and dataset backends.'],
        ['branch', None, None, 'Branch to grab packages from'],
        ['flocker-version', None, None, 'Version of flocker to install'],
        ['build-server', None, 'http://build.clusterhq.com/',
         'Base URL of build server for package downloads'],
        ['number-of-nodes', None,
         int(os.environ.get("FLOCKER_ACCEPTANCE_NUM_NODES", 2)),
         'Number of nodes to start; default is 2 unless you set the deprecated'
         ' environment variable which was previous way to do this.', int],
    ]

    def __init__(self, top_level):
        """
        :param FilePath top_level: The top-level of the flocker repository.
        """
        Options.__init__(self)
        self.docs['provider'] = self.docs['provider'].format(
            self._get_provider_names()
        )
        self.top_level = top_level
        self['variants'] = []

    def _get_provider_names(self):
        """
        Find the names of all supported "providers" (eg Vagrant, Rackspace).

        :return: A ``list`` of ``str`` giving all such names.
        """
        return prefixedMethodNames(self.__class__, "_runner_")

    def opt_variant(self, arg):
        """
        Specify a variant of the provisioning to run.

        Supported variants: distro-testing, docker-head, zfs-testing.
        """
        self['variants'].append(Variants.lookupByValue(arg))

    def dataset_backend_configuration(self):
        """
        Get the configuration corresponding to storage driver chosen by the
        command line options.
        """
        drivers = self['config'].get('storage-drivers', {})
        configuration = drivers.get(self['dataset-backend'], {})
        return configuration

    def dataset_backend(self):
        """
        Get the storage driver the acceptance testing nodes will use.

        :return: A constant from ``DatasetBackend`` matching the name of the
            backend chosen by the command-line options.
        """
        configuration = self.dataset_backend_configuration()
        # Avoid requiring repetition of the backend name when it is the same as
        # the name of the configuration section.  But allow it so that there
        # can be "great-openstack-provider" and "better-openstack-provider"
        # sections side-by-side that both use "openstack" backend but configure
        # it slightly differently.
        dataset_backend_name = configuration.get(
            "backend", self["dataset-backend"]
        )
        try:
            return DatasetBackend.lookupByName(dataset_backend_name)
        except ValueError:
            raise UsageError(
                "Unknown dataset backend: {}".format(
                    dataset_backend_name
                )
            )

    def package_source(self):
        """Getter for the configured package source."""
        return PackageSource(
            version=self['flocker-version'],
            branch=self['branch'],
            build_server=self['build-server'],
        )

    def postOptions(self):
        if self['distribution'] is None:
            raise UsageError("Distribution required.")

        if self['config-file'] is not None:
            config_file = FilePath(self['config-file'])
            self['config'] = yaml.safe_load(config_file.getContent())
        else:
            self['config'] = {}

        if self.get('cert-directory') is None:
            self['cert-directory'] = FilePath(mkdtemp())

        provider = self['provider'].lower()
        provider_config = self['config'].get(provider, {})

        try:
            get_runner = getattr(self, "_runner_" + provider.upper())
        except AttributeError:
            raise UsageError(
                "Provider {!r} not supported. Available providers: {}".format(
                    provider, ', '.join(
                        name.lower() for name in self._get_provider_names()
                    )
                )
            )
        else:
            self.runner = get_runner(
                package_source=self.package_source(),
                dataset_backend=self.dataset_backend(),
                provider_config=provider_config,
            )

    def _make_cluster_identity(self, dataset_backend):
        """
        Build a cluster identity based on the parameters.
        """
        cluster_id = make_cluster_id(
            TestTypes.ACCEPTANCE,
            _provider_for_cluster_id(dataset_backend),
        )
        return ClusterIdentity(
            purpose=u'acceptance-testing',
            prefix=u'acceptance-test',
            name=b'acceptance-cluster',
            id=cluster_id,
        )

    def _provider_config_missing(self, provider):
        """
        :param str provider: The name of the missing provider.
        :raise: ``UsageError`` indicating which provider configuration was
                missing.
        """
        raise UsageError(
            "Configuration file must include a "
            "{!r} config stanza.".format(provider)
        )

    def _runner_VAGRANT(self, package_source,
                        dataset_backend, provider_config):
        """
        :param PackageSource package_source: The source of omnibus packages.
        :param DatasetBackend dataset_backend: A ``DatasetBackend`` constant.
        :param provider_config: The ``vagrant`` section of the acceptance
            testing configuration file.  Since the Vagrant runner accepts no
            configuration, this is ignored.
        :returns: ``VagrantRunner``
        """
        return VagrantRunner(
            config=self['config'],
            top_level=self.top_level,
            distribution=self['distribution'],
            package_source=package_source,
            variants=self['variants'],
            dataset_backend=dataset_backend,
            dataset_backend_configuration=self.dataset_backend_configuration()
        )

    def _runner_MANAGED(self, package_source, dataset_backend,
                        provider_config):
        """
        :param PackageSource package_source: The source of omnibus packages.
        :param DatasetBackend dataset_backend: A ``DatasetBackend`` constant.
        :param provider_config: The ``managed`` section of the acceptance
            testing configuration file.  The section of the configuration
            file should look something like:

                managed:
                  addresses:
                    - "172.16.255.240"
                    - "172.16.255.241"
                  distribution: "centos-7"
        :returns: ``ManagedRunner``.
        """
        if provider_config is None:
            self._provider_config_missing("managed")

        if not provider_config.get("upgrade"):
            package_source = None

        return ManagedRunner(
            node_addresses=provider_config['addresses'],
            package_source=package_source,
            # TODO LATER Might be nice if this were part of
            # provider_config. See FLOC-2078.
            distribution=self['distribution'],
            dataset_backend=dataset_backend,
            dataset_backend_configuration=self.dataset_backend_configuration(),
            identity=self._make_cluster_identity(dataset_backend),
            cert_path=self['cert-directory'],
        )

    def _libcloud_runner(self, package_source, dataset_backend,
                         provider, provider_config):
        """
        Run some nodes using ``libcloud``.

        By default, two nodes are run.  This can be overridden by using
        the ``--number-of-nodes`` command line option.

        :param PackageSource package_source: The source of omnibus packages.
        :param DatasetBackend dataset_backend: A ``DatasetBackend`` constant.
        :param provider: The name of the cloud provider of nodes for the tests.
        :param provider_config: The ``managed`` section of the acceptance

        :returns: ``LibcloudRunner``.
        """
        if provider_config is None:
            self._provider_config_missing(provider)

        provisioner = CLOUD_PROVIDERS[provider](**provider_config)
        return LibcloudRunner(
            config=self['config'],
            top_level=self.top_level,
            distribution=self['distribution'],
            package_source=package_source,
            provisioner=provisioner,
            dataset_backend=dataset_backend,
            dataset_backend_configuration=self.dataset_backend_configuration(),
            variants=self['variants'],
            num_nodes=self['number-of-nodes'],
            identity=self._make_cluster_identity(dataset_backend),
            cert_path=self['cert-directory'],
        )

    def _runner_RACKSPACE(self, package_source, dataset_backend,
                          provider_config):
        """
        :param PackageSource package_source: The source of omnibus packages.
        :param DatasetBackend dataset_backend: A ``DatasetBackend`` constant.
        :param provider_config: The ``rackspace`` section of the acceptance
            testing configuration file.  The section of the configuration
            file should look something like:

               rackspace:
                 region: <rackspace region, e.g. "iad">
                 username: <rackspace username>
                 key: <access key>
                 keyname: <ssh-key-name>

        :see: :ref:`acceptance-testing-rackspace-config`
        """
        return self._libcloud_runner(
            package_source, dataset_backend, "rackspace", provider_config
        )

    def _runner_AWS(self, package_source, dataset_backend,
                    provider_config):
        """
        :param PackageSource package_source: The source of omnibus packages.
        :param DatasetBackend dataset_backend: A ``DatasetBackend`` constant.
        :param provider_config: The ``aws`` section of the acceptance testing
            configuration file.  The section of the configuration file should
            look something like:

               aws:
                 region: <aws region, e.g. "us-west-2">
                 zone: <aws zone, e.g. "us-west-2a">
                 access_key: <aws access key>
                 secret_access_token: <aws secret access token>
                 session_token: <optional session token>
                 keyname: <ssh-key-name>
                 security_groups: ["<permissive security group>"]
                 instance_type: m3.large

        :see: :ref:`acceptance-testing-aws-config`
        """
        return self._libcloud_runner(
            package_source, dataset_backend, "aws", provider_config
        )


class RunOptions(CommonOptions):
    description = "Run the acceptance tests."

    optFlags = [
        ["keep", "k", "Keep VMs around, if the tests fail."],
        ["no-pull", None,
         "Do not pull any Docker images when provisioning nodes."],
    ]

    synopsis = ('Usage: run-acceptance-tests --distribution <distribution> '
                '[--provider <provider>] [<test-cases>]')

    def __init__(self, top_level):
        """
        :param FilePath top_level: The top-level of the flocker repository.
        """
        super(RunOptions, self).__init__(top_level)

    def parseArgs(self, *trial_args):
        self['trial-args'] = trial_args
        if "FLOCKER_ACCEPTANCE_NUM_NODES" in os.environ:
            print("Please use --number-of-nodes command line option instead "
                  "of FLOCKER_ACCEPTANCE_NUM_NODES environment variable.")


MESSAGE_FORMATS = {
    "flocker.provision.ssh:run":
        "[%(username)s@%(address)s]: Running %(command)s\n",
    "flocker.provision.ssh:run:output":
        "[%(username)s@%(address)s]: %(line)s\n",
    "flocker.common.runner:run:stdout":
        "%(line)s\n",
    "flocker.common.runner:run:stderr":
        "stderr:%(line)s\n",
}
ACTION_START_FORMATS = {
    "flocker.common.runner:run":
        "Running %(command)s\n",
}


def eliot_output(message):
    """
    Write pretty versions of eliot log messages to stdout.
    """
    message_type = message.get('message_type')
    action_type = message.get('action_type')
    action_status = message.get('action_status')

    format = ''
    if message_type is not None:
        if message_type == 'twisted:log' and message.get('error'):
            format = '%(message)s'
        else:
            format = MESSAGE_FORMATS.get(message_type, '')
    elif action_type is not None:
        if action_status == 'started':
            format = ACTION_START_FORMATS.get('action_type', '')
        # We don't consider other status, since we
        # have no meaningful messages to write.
    sys.stdout.write(format % message)
    sys.stdout.flush()


def capture_upstart(reactor, host, output_file):
    """
    SSH into given machine and capture relevant logs, writing them to
    output file.

    :param reactor: The reactor.
    :param bytes host: Machine to SSH into.
    :param file output_file: File to write to.
    :return deferred: that will run the tail command
    """
    # note that we are using tail -F to keep retrying and not to exit when we
    # reach the end of the file, as we expect the logs to keep being generated
    results = []
    for (directory, service) in [
            (b"flocker", b"flocker-control"),
            (b"flocker", b"flocker-dataset-agent"),
            (b"flocker", b"flocker-container-agent"),
            (b"flocker", b"flocker-docker-plugin"),
            (b"upstart", b"docker")]:
        path = FilePath(b'/var/log/').child(directory).child(service + b'.log')
        formatter = TailFormatter(output_file, host, service)
        ran = run_ssh(
            reactor=reactor,
            host=host,
            username='root',
            command=[
                b'tail',
                b'-F',
                path.path
            ],
            handle_stdout=formatter.handle_output_line,
        )
        ran.addErrback(write_failure, logger=None)
        # Deliver a final empty line to process the last message
        ran.addCallback(lambda ignored, formatter=formatter:
                        formatter.handle_output_line(b""))
        results.append(ran)
    return gather_deferreds(results)


class TailFormatter(object):
    """
    Formatter for the output of the ``tail`` commands that will produce logs
    with Eliot messages with the same format as the ones produced when
    parsing journalctl output.

    :ivar file output_file: log file where we want to write our log
    :ivar bytes _host: ip address or identifier of our host to be
        added to the Eliot messages
    :ivar bytes service: Name of the service.
    """
    def __init__(self, output_file, host, service):
        self._output_file = output_file
        self._host = host
        self._service = service

    def handle_output_line(self, line):
        """
        Handles a line of the tail output.

        :param line: The line read from the tail output.
        """
        if line:
            self.print_line(self.parse_line(line))

    def parse_line(self, line):
        """
        Given a line with an Eliot message, it inserts the hostname
        and the system name into the message

        :param line: The line read from the tail output that was identified
            as an Eliot message
        """
        try:
            message = json.loads(line)
        except ValueError:
            # Docker log messages are not JSON
            message = dict(message=line)

        message[u"_HOSTNAME"] = self._host
        message[u"_PROCESS_NAME"] = self._service
        return message

    def print_line(self, message):
        """
        Appends the given message to the output file in json format

        :param message: we want to append to the ''output_file''
        """
        self._output_file.write(json.dumps(message) + b"\n")


def capture_journal(reactor, host, output_file):
    """
    SSH into given machine and capture relevant logs, writing them to
    output file.

    :param reactor: The reactor.
    :param bytes host: Machine to SSH into.
    :param file output_file: File to write to.
    :return deferred: that will run the journalctl command
    """
    formatter = journald_json_formatter(output_file)
    ran = run_ssh(
        reactor=reactor,
        host=host,
        username='root',
        command=[
            b'journalctl',
            b'--lines', b'0',
            b'--output', b'export',
            b'--follow',
            # Only bother with units we care about:
            b'-u', b'docker',
            b'-u', b'flocker-control',
            b'-u', b'flocker-dataset-agent',
            b'-u', b'flocker-container-agent',
            b'-u', b'flocker-docker-plugin',
        ],
        handle_stdout=formatter,
    )
    ran.addErrback(write_failure, logger=None)
    # Deliver a final empty line to process the last message
    ran.addCallback(lambda ignored: formatter(b""))
    return ran


def journald_json_formatter(output_file):
    """
    Create an output handler which turns journald's export format back into
    Eliot JSON with extra fields to identify the log origin.
    """
    accumulated = {}

    # XXX Factoring the parsing code separately from the IO would make this
    # whole thing nicer.
    def handle_output_line(line):
        if line:
            key, value = line.split(b"=", 1)
            accumulated[key] = value
        else:
            if accumulated:
                raw_message = accumulated.get(b"MESSAGE", b"{}")
                try:
                    message = json.loads(raw_message)
                except ValueError:
                    # Docker log messages are not JSON
                    message = dict(message=raw_message)

                message[u"_HOSTNAME"] = accumulated.get(
                    b"_HOSTNAME", b"<no hostname>"
                )
                message[u"_PROCESS_NAME"] = accumulated.get(
                    b"_SYSTEMD_UNIT", b"<no unit>"
                )
                output_file.write(json.dumps(message) + b"\n")
                accumulated.clear()
    return handle_output_line


@inlineCallbacks
def main(reactor, args, base_path, top_level):
    """
    :param reactor: Reactor to use.
    :param list args: The arguments passed to the script.
    :param FilePath base_path: The executable being run.
    :param FilePath top_level: The top-level of the flocker repository.
    """
    options = RunOptions(top_level=top_level)

    add_destination(eliot_output)
    try:
        options.parseOptions(args)
    except UsageError as e:
        sys.stderr.write("%s: %s\n" % (base_path.basename(), e))
        raise SystemExit(1)

    runner = options.runner

    from flocker.common.script import eliot_logging_service
    log_writer = eliot_logging_service(
        destination=FileDestination(
            file=open("%s.log" % (base_path.basename(),), "a")
        ),
        reactor=reactor,
        capture_stdout=False)
    log_writer.startService()
    reactor.addSystemEventTrigger(
        'before', 'shutdown', log_writer.stopService)

    cluster = None
    results = []

    setup_succeeded = False
    reached_finally = False

    def cluster_cleanup():
        if not reached_finally:
            print "interrupted..."
        print "stopping cluster"
        return runner.stop_cluster(reactor)

    cleanup_trigger_id = reactor.addSystemEventTrigger('before', 'shutdown',
                                                       cluster_cleanup)

    try:
        yield runner.ensure_keys(reactor)
        cluster = yield runner.start_cluster(reactor)
        if options['distribution'] in ('centos-7',):
            remote_logs_file = open("remote_logs.log", "a")
            for node in cluster.all_nodes:
                results.append(capture_journal(reactor,
                                               node.address,
                                               remote_logs_file)
                               )
        elif options['distribution'] in ('ubuntu-14.04',):
            remote_logs_file = open("remote_logs.log", "a")
            for node in cluster.all_nodes:
                results.append(capture_upstart(reactor,
                                               node.address,
                                               remote_logs_file)
                               )
        gather_deferreds(results)

        if not options["no-pull"]:
            yield perform(
                make_dispatcher(reactor),
                parallel([
                    run_remotely(
                        username='root',
                        address=node.address,
                        commands=task_pull_docker_images()
                    ) for node in cluster.agent_nodes
                ]),
            )

        setup_succeeded = True
        result = yield run_tests(
            reactor=reactor,
            cluster=cluster,
            trial_args=options['trial-args'],
            package_source=options.package_source())
    finally:
        reached_finally = True
        # We delete the nodes if the user hasn't asked to keep them
        # or if we failed to provision the cluster.
        if not setup_succeeded:
            print "cluster provisioning failed"
        elif not options['keep']:
            print "not keeping cluster"
        else:
            print "--keep specified, not destroying nodes."
            print ("To run acceptance tests against these nodes, "
                   "set the following environment variables: ")

            environment_variables = get_trial_environment(
                cluster, options.package_source())

            for environment_variable in environment_variables:
                print "export {name}={value};".format(
                    name=environment_variable,
                    value=shell_quote(
                        environment_variables[environment_variable]),
                )
            reactor.removeSystemEventTrigger(cleanup_trigger_id)

    raise SystemExit(result)<|MERGE_RESOLUTION|>--- conflicted
+++ resolved
@@ -7,7 +7,6 @@
 import os
 import yaml
 import json
-import re
 from pipes import quote as shell_quote
 from tempfile import mkdtemp
 
@@ -141,20 +140,12 @@
         reactor,
         ['trial'] + list(trial_args),
         env=extend_environ(
-<<<<<<< HEAD
             **get_trial_environment(cluster, package_source)
-        )).addCallbacks(
-            callback=lambda _: 0,
-            errback=check_result,
-            )
-=======
-            **get_trial_environment(cluster)
         )
     ).addCallbacks(
         callback=lambda _: 0,
         errback=check_result,
     )
->>>>>>> 996ac84f
 
 
 class ClusterIdentity(PClass):
@@ -332,7 +323,7 @@
         already-started nodes.
         """
         if self.package_source is not None:
-            upgrading = upgrade_flocker(
+            upgrading = self._upgrade_flocker(
                 reactor, self._nodes, self.package_source
             )
         else:
