--- conflicted
+++ resolved
@@ -167,10 +167,6 @@
 
         for node in self.NODE_ADDRESSES:
             remove_known_host(node)
-<<<<<<< HEAD
-
-=======
->>>>>>> c6512f8d
             run_tasks_on_node(
                 username='root',
                 address=node,
@@ -236,11 +232,7 @@
 
             self.nodes.append(node)
 
-<<<<<<< HEAD
             remove_known_host(node.address)
-=======
-            remove_known_host(node)
->>>>>>> c6512f8d
             node.provision(package_source=self.package_source,
                            variants=self.variants)
             del node
