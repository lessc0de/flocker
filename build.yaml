--- conflicted
+++ resolved
@@ -1111,11 +1111,7 @@
       directories_to_delete: *run_acceptance_directories_to_delete
 
     run_acceptance_loopback_on_AWS_Ubuntu_Xenial_for:
-<<<<<<< HEAD
-      on_nodes_with_labels: 'aws-ubuntu-xenial-T2Medium'
-=======
-      on_nodes_with_labels: 'aws-ubuntu-trusty-T2Medium'
->>>>>>> 8a0635fe
+      on_nodes_with_labels: 'aws-ubuntu-trusty-T2Medium'
       with_modules: *run_full_acceptance_modules
       with_steps:
         - { type: 'shell',
