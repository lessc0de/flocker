admin
app
apps
authorised
backend
behaviour
blog
Btrfs
bugfix
Buildbot
CentOS
checksum
chmod
cli
CLI
clusterhq
Copr
cURL
dataset
datasets
Debian
Deis
devel
DigitalOcean
dropdown
failover
filename
filesystem
filesystems
firewalld
flocker
flocker-cli
flocker-deploy
flocker-node
Flocker
Freenode
handoff
handoffs
hoc
Homebrew
hostname
installable
internet
invalidations
Kubernetes
libswarm
lifecycle
Mesos
metadata
microservices
mountpoint
multi
mv
namespace
NAT'd
online
pem
petabyte
petabytes
plugin
plugins
pre
programmatically
proxied
proxying
Rackspace
Redis
redis
resize
snapshotting
stateful
sysadmin
terabytes
timestamp
<<<<<<< HEAD
unauthorised
=======
Ubuntu
>>>>>>> 20981a5b
username
versa
versioning
virtualization
VMware
webhook
workflow
yml
yourlaptop
ZFS
Zulip<|MERGE_RESOLUTION|>--- conflicted
+++ resolved
@@ -72,11 +72,8 @@
 sysadmin
 terabytes
 timestamp
-<<<<<<< HEAD
 unauthorised
-=======
 Ubuntu
->>>>>>> 20981a5b
 username
 versa
 versioning
