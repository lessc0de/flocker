--- conflicted
+++ resolved
@@ -1,21 +1,12 @@
 from .no_load import NoLoadScenario
 from .read_request_load import ReadRequestLoadScenario
-<<<<<<< HEAD
+
 from .write_request_load import WriteRequestLoadScenario, DatasetCreationTimeout
-=======
-from .write_request_load import (
-    WriteRequestLoadScenario, WRequestRateTooLow, WRequestRateNotReached,
-    WRequestOverload, DatasetCreationTimeout
-)
->>>>>>> b199b850
 from .rate_measurer import (
     RateMeasurer, DEFAULT_SAMPLE_SIZE
 )
 from .request_load import (
     RequestLoadScenario, RequestRateTooLow, RequestRateNotReached,
-<<<<<<< HEAD
     RequestOverload, NoNodesFound
-=======
-    RequestOverload
->>>>>>> b199b850
 )
+
